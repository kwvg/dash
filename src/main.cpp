// Copyright (c) 2009-2010 Satoshi Nakamoto
// Copyright (c) 2009-2012 The Bitcoin developers
// Distributed under the MIT/X11 software license, see the accompanying
// file COPYING or http://www.opensource.org/licenses/mit-license.php.

#include "alert.h"
#include "checkpoints.h"
#include "db.h"
#include "txdb.h"
#include "net.h"
#include "init.h"

#include "ui_interface.h"
#include "checkqueue.h"
#include "checkpointsync.h"
#include <boost/algorithm/string/replace.hpp>
#include <boost/filesystem.hpp>
#include <boost/filesystem/fstream.hpp>
#include <boost/lexical_cast.hpp>

#include <algorithm>
#include <boost/assign/list_of.hpp>

using namespace std;
using namespace boost;

//
// Global state -
//

CCriticalSection cs_setpwalletRegistered;
set<CWallet*> setpwalletRegistered;

CCriticalSection cs_main;

CTxMemPool mempool;
unsigned int nTransactionsUpdated = 0;

map<uint256, CBlockIndex*> mapBlockIndex;
uint256 hashGenesisBlock("0x00000ffd590b1485b3caadc19b22e6379c733355108f107a430458cdf3407ab6"); //mainnet

static CBigNum bnProofOfWorkLimit(~uint256(0) >> 20); // DarkCoin: starting difficulty is 1 / 2^12
CBlockIndex* pindexGenesisBlock = NULL;
int nBestHeight = -1;
uint256 nBestChainWork = 0;
uint256 nBestInvalidWork = 0;
uint256 hashBestChain = 0;
CBlockIndex* pindexBest = NULL;
set<CBlockIndex*, CBlockIndexWorkComparator> setBlockIndexValid; // may contain all CBlockIndex*'s that have validness >=BLOCK_VALID_TRANSACTIONS, and must contain those who aren't failed
int64 nTimeBestReceived = 0;
int nAskedForBlocks = 0;
int nScriptCheckThreads = 0;
bool fImporting = false;
bool fReindex = false;
bool fBenchmark = false;
bool fTxIndex = false;
int RequestedMasterNodeList = 0;
unsigned int nCoinCacheSize = 5000;


/** Fees smaller than this (in satoshi) are considered zero fee (for transaction creation) */
int64 CTransaction::nMinTxFee = 100000;
/** Fees smaller than this (in satoshi) are considered zero fee (for relaying) */
int64 CTransaction::nMinRelayTxFee = 100000;

CMedianFilter<int> cPeerBlockCounts(8, 0); // Amount of blocks that other nodes claim to have

map<uint256, CBlock*> mapOrphanBlocks;
multimap<uint256, CBlock*> mapOrphanBlocksByPrev;

map<uint256, CTransaction> mapOrphanTransactions;
map<uint256, set<uint256> > mapOrphanTransactionsByPrev;

// Constant stuff for coinbase transactions we create:
CScript COINBASE_FLAGS;

const string strMessageMagic = "DarkCoin Signed Message:\n";

double dHashesPerSec = 0.0;
int64 nHPSTimerStart = 0;

// Settings
int64 nTransactionFee = 0;
int64 nMinimumInputValue = DUST_HARD_LIMIT;


//////////////////////////////////////////////////////////////////////////////
//
// dispatching functions
//

// These functions dispatch to one or all registered wallets


void RegisterWallet(CWallet* pwalletIn)
{
    {
        LOCK(cs_setpwalletRegistered);
        setpwalletRegistered.insert(pwalletIn);
    }
}

void UnregisterWallet(CWallet* pwalletIn)
{
    {
        LOCK(cs_setpwalletRegistered);
        setpwalletRegistered.erase(pwalletIn);
    }
}

// get the wallet transaction with the given hash (if it exists)
bool static GetTransaction(const uint256& hashTx, CWalletTx& wtx)
{
    BOOST_FOREACH(CWallet* pwallet, setpwalletRegistered)
        if (pwallet->GetTransaction(hashTx,wtx))
            return true;
    return false;
}

// erases transaction with the given hash from all wallets
void static EraseFromWallets(uint256 hash)
{
    BOOST_FOREACH(CWallet* pwallet, setpwalletRegistered)
        pwallet->EraseFromWallet(hash);
}

// make sure all wallets know about the given transaction, in the given block
void SyncWithWallets(const uint256 &hash, const CTransaction& tx, const CBlock* pblock, bool fUpdate)
{
    BOOST_FOREACH(CWallet* pwallet, setpwalletRegistered)
        pwallet->AddToWalletIfInvolvingMe(hash, tx, pblock, fUpdate);
}

// notify wallets about a new best chain
void static SetBestChain(const CBlockLocator& loc)
{
    BOOST_FOREACH(CWallet* pwallet, setpwalletRegistered)
        pwallet->SetBestChain(loc);
}

// notify wallets about an updated transaction
void static UpdatedTransaction(const uint256& hashTx)
{
    BOOST_FOREACH(CWallet* pwallet, setpwalletRegistered)
        pwallet->UpdatedTransaction(hashTx);
}

// dump all wallets
void static PrintWallets(const CBlock& block)
{
    BOOST_FOREACH(CWallet* pwallet, setpwalletRegistered)
        pwallet->PrintWallet(block);
}

// notify wallets about an incoming inventory (for request counts)
void static Inventory(const uint256& hash)
{
    BOOST_FOREACH(CWallet* pwallet, setpwalletRegistered)
        pwallet->Inventory(hash);
}

// ask wallets to resend their transactions
void static ResendWalletTransactions()
{
    BOOST_FOREACH(CWallet* pwallet, setpwalletRegistered)
        pwallet->ResendWalletTransactions();
}







//////////////////////////////////////////////////////////////////////////////
//
// CCoinsView implementations
//

bool CCoinsView::GetCoins(const uint256 &txid, CCoins &coins) { return false; }
bool CCoinsView::SetCoins(const uint256 &txid, const CCoins &coins) { return false; }
bool CCoinsView::HaveCoins(const uint256 &txid) { return false; }
CBlockIndex *CCoinsView::GetBestBlock() { return NULL; }
bool CCoinsView::SetBestBlock(CBlockIndex *pindex) { return false; }
bool CCoinsView::BatchWrite(const std::map<uint256, CCoins> &mapCoins, CBlockIndex *pindex) { return false; }
bool CCoinsView::GetStats(CCoinsStats &stats) { return false; }


CCoinsViewBacked::CCoinsViewBacked(CCoinsView &viewIn) : base(&viewIn) { }
bool CCoinsViewBacked::GetCoins(const uint256 &txid, CCoins &coins) { return base->GetCoins(txid, coins); }
bool CCoinsViewBacked::SetCoins(const uint256 &txid, const CCoins &coins) { return base->SetCoins(txid, coins); }
bool CCoinsViewBacked::HaveCoins(const uint256 &txid) { return base->HaveCoins(txid); }
CBlockIndex *CCoinsViewBacked::GetBestBlock() { return base->GetBestBlock(); }
bool CCoinsViewBacked::SetBestBlock(CBlockIndex *pindex) { return base->SetBestBlock(pindex); }
void CCoinsViewBacked::SetBackend(CCoinsView &viewIn) { base = &viewIn; }
bool CCoinsViewBacked::BatchWrite(const std::map<uint256, CCoins> &mapCoins, CBlockIndex *pindex) { return base->BatchWrite(mapCoins, pindex); }
bool CCoinsViewBacked::GetStats(CCoinsStats &stats) { return base->GetStats(stats); }

CCoinsViewCache::CCoinsViewCache(CCoinsView &baseIn, bool fDummy) : CCoinsViewBacked(baseIn), pindexTip(NULL) { }

bool CCoinsViewCache::GetCoins(const uint256 &txid, CCoins &coins) {
    if (cacheCoins.count(txid)) {
        coins = cacheCoins[txid];
        return true;
    }
    if (base->GetCoins(txid, coins)) {
        cacheCoins[txid] = coins;
        return true;
    }
    return false;
}

std::map<uint256,CCoins>::iterator CCoinsViewCache::FetchCoins(const uint256 &txid) {
    std::map<uint256,CCoins>::iterator it = cacheCoins.lower_bound(txid);
    if (it != cacheCoins.end() && it->first == txid)
        return it;
    CCoins tmp;
    if (!base->GetCoins(txid,tmp))
        return cacheCoins.end();
    std::map<uint256,CCoins>::iterator ret = cacheCoins.insert(it, std::make_pair(txid, CCoins()));
    tmp.swap(ret->second);
    return ret;
}

CCoins &CCoinsViewCache::GetCoins(const uint256 &txid) {
    std::map<uint256,CCoins>::iterator it = FetchCoins(txid);
    assert(it != cacheCoins.end());
    return it->second;
}

bool CCoinsViewCache::SetCoins(const uint256 &txid, const CCoins &coins) {
    cacheCoins[txid] = coins;
    return true;
}

bool CCoinsViewCache::HaveCoins(const uint256 &txid) {
    return FetchCoins(txid) != cacheCoins.end();
}

CBlockIndex *CCoinsViewCache::GetBestBlock() {
    if (pindexTip == NULL)
        pindexTip = base->GetBestBlock();
    return pindexTip;
}

bool CCoinsViewCache::SetBestBlock(CBlockIndex *pindex) {
    pindexTip = pindex;
    return true;
}

bool CCoinsViewCache::BatchWrite(const std::map<uint256, CCoins> &mapCoins, CBlockIndex *pindex) {
    for (std::map<uint256, CCoins>::const_iterator it = mapCoins.begin(); it != mapCoins.end(); it++)
        cacheCoins[it->first] = it->second;
    pindexTip = pindex;
    return true;
}

bool CCoinsViewCache::Flush() {
    bool fOk = base->BatchWrite(cacheCoins, pindexTip);
    if (fOk)
        cacheCoins.clear();
    return fOk;
}

unsigned int CCoinsViewCache::GetCacheSize() {
    return cacheCoins.size();
}

/** CCoinsView that brings transactions from a memorypool into view.
    It does not check for spendings by memory pool transactions. */
CCoinsViewMemPool::CCoinsViewMemPool(CCoinsView &baseIn, CTxMemPool &mempoolIn) : CCoinsViewBacked(baseIn), mempool(mempoolIn) { }

bool CCoinsViewMemPool::GetCoins(const uint256 &txid, CCoins &coins) {
    if (base->GetCoins(txid, coins))
        return true;
    if (mempool.exists(txid)) {
        const CTransaction &tx = mempool.lookup(txid);
        coins = CCoins(tx, MEMPOOL_HEIGHT);
        return true;
    }
    return false;
}

bool CCoinsViewMemPool::HaveCoins(const uint256 &txid) {
    return mempool.exists(txid) || base->HaveCoins(txid);
}

CCoinsViewCache *pcoinsTip = NULL;
CBlockTreeDB *pblocktree = NULL;

//////////////////////////////////////////////////////////////////////////////
//
// mapOrphanTransactions
//

bool AddOrphanTx(const CTransaction& tx)
{
    uint256 hash = tx.GetHash();
    if (mapOrphanTransactions.count(hash))
        return false;

    // Ignore big transactions, to avoid af
    // send-big-orphans memory exhaustion attack. If a peer has a legitimate
    // large transaction with a missing parent then we assume
    // it will rebroadcast it later, after the parent transaction(s)
    // have been mined or received.
    // 10,000 orphans, each of which is at most 5,000 bytes big is
    // at most 500 megabytes of orphans:
    unsigned int sz = tx.GetSerializeSize(SER_NETWORK, CTransaction::CURRENT_VERSION);
    if (sz > 5000)
    {
        LogPrintf("ignoring large orphan tx (size: %u, hash: %s)\n", sz, hash.ToString().c_str());
        return false;
    }

    mapOrphanTransactions[hash] = tx;
    BOOST_FOREACH(const CTxIn& txin, tx.vin)
        mapOrphanTransactionsByPrev[txin.prevout.hash].insert(hash);

    LogPrintf("stored orphan tx %s (mapsz %"PRIszu")\n", hash.ToString().c_str(),
        mapOrphanTransactions.size());
    return true;
}

void static EraseOrphanTx(uint256 hash)
{
    if (!mapOrphanTransactions.count(hash))
        return;
    const CTransaction& tx = mapOrphanTransactions[hash];
    BOOST_FOREACH(const CTxIn& txin, tx.vin)
    {
        mapOrphanTransactionsByPrev[txin.prevout.hash].erase(hash);
        if (mapOrphanTransactionsByPrev[txin.prevout.hash].empty())
            mapOrphanTransactionsByPrev.erase(txin.prevout.hash);
    }
    mapOrphanTransactions.erase(hash);
}

unsigned int LimitOrphanTxSize(unsigned int nMaxOrphans)
{
    unsigned int nEvicted = 0;
    while (mapOrphanTransactions.size() > nMaxOrphans)
    {
        // Evict a random orphan:
        uint256 randomhash = GetRandHash();
        map<uint256, CTransaction>::iterator it = mapOrphanTransactions.lower_bound(randomhash);
        if (it == mapOrphanTransactions.end())
            it = mapOrphanTransactions.begin();
        EraseOrphanTx(it->first);
        ++nEvicted;
    }
    return nEvicted;
}







//////////////////////////////////////////////////////////////////////////////
//
// CTransaction / CTxOut
//

bool CTxOut::IsDust() const
{
    // DarkCoin: IsDust() detection disabled, allows any valid dust to be relayed.
    // The fees imposed on each dust txo is considered sufficient spam deterrant. 
    return false;
}

bool CTransaction::IsStandard(string& strReason) const
{
    if (nVersion > CTransaction::CURRENT_VERSION || nVersion < 1) {
        strReason = "version";
        return false;
    }

    if (!IsFinal()) {
        strReason = "not-final";
        return false;
    }

    // Extremely large transactions with lots of inputs can cost the network
    // almost as much to process as they cost the sender in fees, because
    // computing signature hashes is O(ninputs*txsize). Limiting transactions
    // to MAX_STANDARD_TX_SIZE mitigates CPU exhaustion attacks.
    unsigned int sz = this->GetSerializeSize(SER_NETWORK, CTransaction::CURRENT_VERSION);
    if (sz >= MAX_STANDARD_TX_SIZE) {
        strReason = "tx-size";
        return false;
    }

    BOOST_FOREACH(const CTxIn& txin, vin)
    {
        // Biggest 'standard' txin is a 3-signature 3-of-3 CHECKMULTISIG
        // pay-to-script-hash, which is 3 ~80-byte signatures, 3
        // ~65-byte public keys, plus a few script ops.
        if (txin.scriptSig.size() > 500) {
            strReason = "scriptsig-size";
            return false;
        }
        if (!txin.scriptSig.IsPushOnly()) {
            strReason = "scriptsig-not-pushonly";
            return false;
        }
    }
    BOOST_FOREACH(const CTxOut& txout, vout) {
        if (!::IsStandard(txout.scriptPubKey)) {
            strReason = "scriptpubkey";
            return false;
        }
        if (txout.IsDust()) {
            strReason = "dust";
            return false;
        }
    }
    return true;
}

//
// Check transaction inputs, and make sure any
// pay-to-script-hash transactions are evaluating IsStandard scripts
//
// Why bother? To avoid denial-of-service attacks; an attacker
// can submit a standard HASH... OP_EQUAL transaction,
// which will get accepted into blocks. The redemption
// script can be anything; an attacker could use a very
// expensive-to-check-upon-redemption script like:
//   DUP CHECKSIG DROP ... repeated 100 times... OP_1
//
bool CTransaction::AreInputsStandard(CCoinsViewCache& mapInputs) const
{
    if (IsCoinBase())
        return true; // Coinbases don't use vin normally

    for (unsigned int i = 0; i < vin.size(); i++)
    {
        const CTxOut& prev = GetOutputFor(vin[i], mapInputs);

        vector<vector<unsigned char> > vSolutions;
        txnouttype whichType;
        // get the scriptPubKey corresponding to this input:
        const CScript& prevScript = prev.scriptPubKey;
        if (!Solver(prevScript, whichType, vSolutions))
            return false;
        int nArgsExpected = ScriptSigArgsExpected(whichType, vSolutions);
        if (nArgsExpected < 0)
            return false;

        // Transactions with extra stuff in their scriptSigs are
        // non-standard. Note that this EvalScript() call will
        // be quick, because if there are any operations
        // beside "push data" in the scriptSig the
        // IsStandard() call returns false
        vector<vector<unsigned char> > stack;
        if (!EvalScript(stack, vin[i].scriptSig, *this, i, false, 0))
            return false;

        if (whichType == TX_SCRIPTHASH)
        {
            if (stack.empty())
                return false;
            CScript subscript(stack.back().begin(), stack.back().end());
            vector<vector<unsigned char> > vSolutions2;
            txnouttype whichType2;
            if (!Solver(subscript, whichType2, vSolutions2))
                return false;
            if (whichType2 == TX_SCRIPTHASH)
                return false;

            int tmpExpected;
            tmpExpected = ScriptSigArgsExpected(whichType2, vSolutions2);
            if (tmpExpected < 0)
                return false;
            nArgsExpected += tmpExpected;
        }

        if (stack.size() != (unsigned int)nArgsExpected)
            return false;
    }

    return true;
}

unsigned int CTransaction::GetLegacySigOpCount() const
{
    unsigned int nSigOps = 0;
    BOOST_FOREACH(const CTxIn& txin, vin)
    {
        nSigOps += txin.scriptSig.GetSigOpCount(false);
    }
    BOOST_FOREACH(const CTxOut& txout, vout)
    {
        nSigOps += txout.scriptPubKey.GetSigOpCount(false);
    }
    return nSigOps;
}


int CMerkleTx::SetMerkleBranch(const CBlock* pblock)
{
    CBlock blockTmp;

    if (pblock == NULL) {
        CCoins coins;
        if (pcoinsTip->GetCoins(GetHash(), coins)) {
            CBlockIndex *pindex = FindBlockByHeight(coins.nHeight);
            if (pindex) {
                if (!blockTmp.ReadFromDisk(pindex))
                    return 0;
                pblock = &blockTmp;
            }
        }
    }

    if (pblock) {
        // Update the tx's hashBlock
        hashBlock = pblock->GetHash();

        // Locate the transaction
        for (nIndex = 0; nIndex < (int)pblock->vtx.size(); nIndex++)
            if (pblock->vtx[nIndex] == *(CTransaction*)this)
                break;
        if (nIndex == (int)pblock->vtx.size())
        {
            vMerkleBranch.clear();
            nIndex = -1;
            LogPrintf("ERROR: SetMerkleBranch() : couldn't find tx in block\n");
            return 0;
        }

        // Fill in merkle branch
        vMerkleBranch = pblock->GetMerkleBranch(nIndex);
    }

    // Is the tx in a block that's in the main chain
    map<uint256, CBlockIndex*>::iterator mi = mapBlockIndex.find(hashBlock);
    if (mi == mapBlockIndex.end())
        return 0;
    CBlockIndex* pindex = (*mi).second;
    if (!pindex || !pindex->IsInMainChain())
        return 0;

    return pindexBest->nHeight - pindex->nHeight + 1;
}







bool CTransaction::CheckTransaction(CValidationState &state) const
{
    // Basic checks that don't depend on any context
    if (vin.empty())
        return state.DoS(10, error("CTransaction::CheckTransaction() : vin empty"));
    if (vout.empty())
        return state.DoS(10, error("CTransaction::CheckTransaction() : vout empty"));
    // Size limits
    if (::GetSerializeSize(*this, SER_NETWORK, PROTOCOL_VERSION) > MAX_BLOCK_SIZE)
        return state.DoS(100, error("CTransaction::CheckTransaction() : size limits failed"));

    // Check for negative or overflow output values
    int64 nValueOut = 0;
    BOOST_FOREACH(const CTxOut& txout, vout)
    {
        if (txout.nValue < 0)
            return state.DoS(100, error("CTransaction::CheckTransaction() : txout.nValue negative"));
        if (txout.nValue > MAX_MONEY)
            return state.DoS(100, error("CTransaction::CheckTransaction() : txout.nValue too high"));
        nValueOut += txout.nValue;
        if (!MoneyRange(nValueOut))
            return state.DoS(100, error("CTransaction::CheckTransaction() : txout total out of range"));
    }

    // Check for duplicate inputs
    set<COutPoint> vInOutPoints;
    BOOST_FOREACH(const CTxIn& txin, vin)
    {
        if (vInOutPoints.count(txin.prevout))
            return state.DoS(100, error("CTransaction::CheckTransaction() : duplicate inputs"));
        vInOutPoints.insert(txin.prevout);
    }

    if (IsCoinBase())
    {
        if (vin[0].scriptSig.size() < 2 || vin[0].scriptSig.size() > 100)
            return state.DoS(100, error("CTransaction::CheckTransaction() : coinbase script size"));
    }
    else
    {
        BOOST_FOREACH(const CTxIn& txin, vin)
            if (txin.prevout.IsNull())
                return state.DoS(10, error("CTransaction::CheckTransaction() : prevout is null"));
    }

    return true;
}

int64 CTransaction::GetMinFee(unsigned int nBlockSize, bool fAllowFree,
                              enum GetMinFee_mode mode) const
{
    // Base fee is either nMinTxFee or nMinRelayTxFee
    int64 nBaseFee = (mode == GMF_RELAY) ? nMinRelayTxFee : nMinTxFee;

    unsigned int nBytes = ::GetSerializeSize(*this, SER_NETWORK, PROTOCOL_VERSION);
    unsigned int nNewBlockSize = nBlockSize + nBytes;
    int64 nMinFee = (1 + (int64)nBytes / 1000) * nBaseFee;

    if (fAllowFree)
    {
        // There is a free transaction area in blocks created by most miners,
        // * If we are relaying we allow transactions up to DEFAULT_BLOCK_PRIORITY_SIZE - 1000
        //   to be considered to fall into this category. We don't want to encourage sending
        //   multiple transactions instead of one big transaction to avoid fees.
        // * If we are creating a transaction we allow transactions up to 5,000 bytes
        //   to be considered safe and assume they can likely make it into this section.
        if (nBytes < (mode == GMF_SEND ? 5000 : (DEFAULT_BLOCK_PRIORITY_SIZE - 1000)))
            nMinFee = 0;
    }

    // DarkCoin
    // To limit dust spam, add nBaseFee for each output less than DUST_SOFT_LIMIT
    BOOST_FOREACH(const CTxOut& txout, vout)
        if (txout.nValue < DUST_SOFT_LIMIT)
            nMinFee += nBaseFee;

    // Raise the price as the block approaches full
    if (nBlockSize != 1 && nNewBlockSize >= MAX_BLOCK_SIZE_GEN/2)
    {
        if (nNewBlockSize >= MAX_BLOCK_SIZE_GEN)
            return MAX_MONEY;
        nMinFee *= MAX_BLOCK_SIZE_GEN / (MAX_BLOCK_SIZE_GEN - nNewBlockSize);
    }

    if (!MoneyRange(nMinFee))
        nMinFee = MAX_MONEY;
    return nMinFee;
}

void CTxMemPool::pruneSpent(const uint256 &hashTx, CCoins &coins)
{
    LOCK(cs);

    std::map<COutPoint, CInPoint>::iterator it = mapNextTx.lower_bound(COutPoint(hashTx, 0));

    // iterate over all COutPoints in mapNextTx whose hash equals the provided hashTx
    while (it != mapNextTx.end() && it->first.hash == hashTx) {
        coins.Spend(it->first.n); // and remove those outputs from coins
        it++;
    }
}

bool CTxMemPool::accept(CValidationState &state, CTransaction &tx, bool fCheckInputs, bool fLimitFree,
                        bool* pfMissingInputs)
{
    if (pfMissingInputs)
        *pfMissingInputs = false;

    if (!tx.CheckTransaction(state))
        return error("CTxMemPool::accept() : CheckTransaction failed");

    // Coinbase is only valid in a block, not as a loose transaction
    if (tx.IsCoinBase())
        return state.DoS(100, error("CTxMemPool::accept() : coinbase as individual tx"));

    // To help v0.1.5 clients who would see it as a negative number
    if ((int64)tx.nLockTime > std::numeric_limits<int>::max())
        return error("CTxMemPool::accept() : not accepting nLockTime beyond 2038 yet");

    // Rather not work on nonstandard transactions (unless -testnet)
    string strNonStd;
    if (!fTestNet && !tx.IsStandard(strNonStd))
        return error("CTxMemPool::accept() : nonstandard transaction (%s)",
                     strNonStd.c_str());

    // is it already in the memory pool?
    uint256 hash = tx.GetHash();
    {
        LOCK(cs);
        if (mapTx.count(hash))
            return false;
    }

    // Check for conflicts with in-memory transactions
    CTransaction* ptxOld = NULL;
    for (unsigned int i = 0; i < tx.vin.size(); i++)
    {
        COutPoint outpoint = tx.vin[i].prevout;
        if (mapNextTx.count(outpoint))
        {
            // Disable replacement feature for now
            return false;

            // Allow replacing with a newer version of the same transaction
            if (i != 0)
                return false;
            ptxOld = mapNextTx[outpoint].ptx;
            if (ptxOld->IsFinal())
                return false;
            if (!tx.IsNewerThan(*ptxOld))
                return false;
            for (unsigned int i = 0; i < tx.vin.size(); i++)
            {
                COutPoint outpoint = tx.vin[i].prevout;
                if (!mapNextTx.count(outpoint) || mapNextTx[outpoint].ptx != ptxOld)
                    return false;
            }
            break;
        }
    }

    if (fCheckInputs)
    {
        CCoinsView dummy;
        CCoinsViewCache view(dummy);

        {
        LOCK(cs);
        CCoinsViewMemPool viewMemPool(*pcoinsTip, *this);
        view.SetBackend(viewMemPool);

        // do we already have it?
        if (view.HaveCoins(hash))
            return false;

        // do all inputs exist?
        // Note that this does not check for the presence of actual outputs (see the next check for that),
        // only helps filling in pfMissingInputs (to determine missing vs spent).
        BOOST_FOREACH(const CTxIn txin, tx.vin) {
            if (!view.HaveCoins(txin.prevout.hash)) {
                if (pfMissingInputs)
                    *pfMissingInputs = true;
                return false;
            }
        }

        // are the actual inputs available?
        if (!tx.HaveInputs(view))
            return state.Invalid(error("CTxMemPool::accept() : inputs already spent"));

        // Bring the best block into scope
        view.GetBestBlock();

        // we have all inputs cached now, so switch back to dummy, so we don't need to keep lock on mempool
        view.SetBackend(dummy);
        }

        // Check for non-standard pay-to-script-hash in inputs
        if (!tx.AreInputsStandard(view) && !fTestNet)
            return error("CTxMemPool::accept() : nonstandard transaction input");

        // Note: if you modify this code to accept non-standard transactions, then
        // you should add code here to check that the transaction does a
        // reasonable number of ECDSA signature verifications.

        int64 nFees = tx.GetValueIn(view)-tx.GetValueOut();
        unsigned int nSize = ::GetSerializeSize(tx, SER_NETWORK, PROTOCOL_VERSION);

        // Don't accept it if it can't get into a block
        int64 txMinFee = tx.GetMinFee(1000, true, GMF_RELAY);
        if (fLimitFree && nFees < txMinFee)
            return error("CTxMemPool::accept() : not enough fees %s, %"PRI64d" < %"PRI64d,
                         hash.ToString().c_str(),
                         nFees, txMinFee);

        // Continuously rate-limit free transactions
        // This mitigates 'penny-flooding' -- sending thousands of free transactions just to
        // be annoying or make others' transactions take longer to confirm.
        if (fLimitFree && nFees < CTransaction::nMinRelayTxFee)
        {
            static double dFreeCount;
            static int64 nLastTime;
            int64 nNow = GetTime();

            LOCK(cs);

            // Use an exponentially decaying ~10-minute window:
            dFreeCount *= pow(1.0 - 1.0/600.0, (double)(nNow - nLastTime));
            nLastTime = nNow;
            // -limitfreerelay unit is thousand-bytes-per-minute
            // At default rate it would take over a month to fill 1GB
            if (dFreeCount >= GetArg("-limitfreerelay", 15)*10*1000)
                return error("CTxMemPool::accept() : free transaction rejected by rate limiter");
            if (fDebug)
                LogPrintf("Rate limit dFreeCount: %g => %g\n", dFreeCount, dFreeCount+nSize);
            dFreeCount += nSize;
        }

        // Check against previous transactions
        // This is done last to help prevent CPU exhaustion denial-of-service attacks.
        if (!tx.CheckInputs(state, view, true, SCRIPT_VERIFY_P2SH | SCRIPT_VERIFY_STRICTENC))
        {
            return error("CTxMemPool::accept() : ConnectInputs failed %s", hash.ToString().c_str());
        }
    }

    // Store transaction in memory
    {
        LOCK(cs);
        if (ptxOld)
        {
            LogPrintf("CTxMemPool::accept() : replacing tx %s with new version\n", ptxOld->GetHash().ToString().c_str());
            remove(*ptxOld);
        }
        addUnchecked(hash, tx);
    }

    ///// are we sure this is ok when loading transactions or restoring block txes
    // If updated, erase old tx from wallet
    if (ptxOld)
        EraseFromWallets(ptxOld->GetHash());
    SyncWithWallets(hash, tx, NULL, true);

    return true;
}

bool CTxMemPool::acceptableInputs(CValidationState &state, CTransaction &tx, bool fLimitFree)
{
    // To help v0.1.5 clients who would see it as a negative number
    if ((int64)tx.nLockTime > std::numeric_limits<int>::max())
        return error("CTxMemPool::acceptableInputs() : not accepting nLockTime beyond 2038 yet");

    // Rather not work on nonstandard transactions (unless -testnet)
/*    string strNonStd;
    if (!fTestNet && !tx.IsStandard(strNonStd))
        return error("CTxMemPool::acceptableInputs() : nonstandard transaction (%s)",
                     strNonStd.c_str());
*/
    // Check for conflicts with in-memory transactions
    for (unsigned int i = 0; i < tx.vin.size(); i++)
    {
        COutPoint outpoint = tx.vin[i].prevout;
        if (mapNextTx.count(outpoint))
        {
            // Disable replacement feature for now
            return false;
        }
    }

    if (true)
    {
        CCoinsView dummy;
        CCoinsViewCache view(dummy);

        {
            LOCK(cs);
            CCoinsViewMemPool viewMemPool(*pcoinsTip, *this);
            view.SetBackend(viewMemPool);

            // do all inputs exist?
            // Note that this does not check for the presence of actual outputs (see the next check for that),
            // only helps filling in pfMissingInputs (to determine missing vs spent).
            BOOST_FOREACH(const CTxIn txin, tx.vin) {
                if (!view.HaveCoins(txin.prevout.hash)) {
                    return false;
                }
            }

            // are the actual inputs available?
            if (!tx.HaveInputs(view)) {
                return state.Invalid(error("CTxMemPool::acceptableInputs() : inputs already spent"));
            }

            // Bring the best block into scope
            view.GetBestBlock();

            // we have all inputs cached now, so switch back to dummy, so we don't need to keep lock on mempool
            view.SetBackend(dummy);
        }

        // Check against previous transactions
        // This is done last to help prevent CPU exhaustion denial-of-service attacks.
        if (!tx.CheckInputs(state, view, false, SCRIPT_VERIFY_P2SH | SCRIPT_VERIFY_STRICTENC))
        {
            return error("CTxMemPool::acceptableInputs() : ConnectInputs failed \n");
        }
    }

    return true;
}


bool CTxMemPool::acceptable(CValidationState &state, CTransaction &tx, bool fCheckInputs, bool fLimitFree,
                        bool* pfMissingInputs, bool fScriptChecks)
{
    if (pfMissingInputs)
        *pfMissingInputs = false;
    if (!tx.CheckTransaction(state))
        return error("CTxMemPool::acceptable() : CheckTransaction failed");

    // Coinbase is only valid in a block, not as a loose transaction
    if (tx.IsCoinBase())
        return state.DoS(100, error("CTxMemPool::acceptable() : coinbase as individual tx"));

    // To help v0.1.5 clients who would see it as a negative number
    if ((int64)tx.nLockTime > std::numeric_limits<int>::max())
        return error("CTxMemPool::acceptable() : not accepting nLockTime beyond 2038 yet");
    // Rather not work on nonstandard transactions (unless -testnet)
    /*string strNonStd;
    if (!fTestNet && !tx.IsStandard(strNonStd))
        return error("CTxMemPool::acceptable() : nonstandard transaction (%s)",
                     strNonStd.c_str());
*/
    // is it already in the memory pool?
    uint256 hash = tx.GetHash();
    {
        LOCK(cs);
        if (mapTx.count(hash)) {
            return false;
        }
    }

    // Check for conflicts with in-memory transactions
    for (unsigned int i = 0; i < tx.vin.size(); i++)
    {
        COutPoint outpoint = tx.vin[i].prevout;
        if (mapNextTx.count(outpoint))
        {
            printf("conflict with in-memory transaction : %s \n", outpoint.ToString().c_str());
            // Disable replacement feature for now
            return false;
        }
    }

    if (fCheckInputs)
    {
        CCoinsView dummy;
        CCoinsViewCache view(dummy);


        {
        LOCK(cs);
        CCoinsViewMemPool viewMemPool(*pcoinsTip, *this);
        view.SetBackend(viewMemPool);



        // do we already have it?
        if (view.HaveCoins(hash)){
            return false;
        }


        // do all inputs exist?
        // Note that this does not check for the presence of actual outputs (see the next check for that),
        // only helps filling in pfMissingInputs (to determine missing vs spent).
        BOOST_FOREACH(const CTxIn txin, tx.vin) {
            if (!view.HaveCoins(txin.prevout.hash)) {
                if (pfMissingInputs) 
                    *pfMissingInputs = true;
                return false;
            }
        }


        // are the actual inputs available?
        if (!tx.HaveInputs(view)) {
            return state.Invalid(error("CTxMemPool::acceptable() : inputs already spent"));
        }


        // Bring the best block into scope
        view.GetBestBlock();


        // we have all inputs cached now, so switch back to dummy, so we don't need to keep lock on mempool
        view.SetBackend(dummy);
        }


/*        // Check for non-standard pay-to-script-hash in inputs
        if (!tx.AreInputsStandard(view) && !fTestNet) {
            return error("CTxMemPool::acceptable() : nonstandard transaction input");
        }
*/

        // Note: if you modify this code to accept non-standard transactions, then
        // you should add code here to check that the transaction does a
        // reasonable number of ECDSA signature verifications.

        int64 nFees = tx.GetValueIn(view)-tx.GetValueOut();


        // Don't accept it if it can't get into a block
        int64 txMinFee = tx.GetMinFee(1000, true, GMF_RELAY);
        if (fLimitFree && nFees < txMinFee) {
            return error("CTxMemPool::acceptable() : not enough fees %s, %"PRI64d" < %"PRI64d,
                         hash.ToString().c_str(),
                         nFees, txMinFee);
        }


        // Check against previous transactions
        // This is done last to help prevent CPU exhaustion denial-of-service attacks.
        if (!tx.CheckInputs(state, view, fScriptChecks, SCRIPT_VERIFY_P2SH | SCRIPT_VERIFY_STRICTENC))
        {
            return error("CTxMemPool::acceptable() : ConnectInputs failed %s", hash.ToString().c_str());
        }

    }

    return true;
}

bool CTransaction::AcceptToMemoryPool(CValidationState &state, bool fCheckInputs, bool fLimitFree, bool* pfMissingInputs)
{
    try {
        return mempool.accept(state, *this, fCheckInputs, fLimitFree, pfMissingInputs);
    } catch(std::runtime_error &e) {
        printf("System error: %s\n", e.what());
        return state.Abort(_("System error: ") + e.what());
    }
}

bool CTransaction::IsAcceptable(CValidationState &state, bool fCheckInputs, bool fLimitFree, bool* pfMissingInputs, bool fScriptChecks)
{
    return mempool.acceptable(state, *this, fCheckInputs, fLimitFree, pfMissingInputs, fScriptChecks);
    
    /*try {*/
/*    } catch(std::runtime_error &e) {*/
/*        printf("System error: %s\n", e.what());*/
/*        return state.Abort(_("System error: ") + e.what());*/
/*    }*/
}

bool CTransaction::AcceptableInputs(CValidationState &state, bool fLimitFree)
{
    try {
        return mempool.acceptableInputs(state, *this, fLimitFree);
    } catch(std::runtime_error &e) {
        return state.Abort(_("System error: ") + e.what());
    }
}


int GetInputAge(CTxIn& vin)
{
    // Fetch previous transactions (inputs):
    CCoinsView viewDummy;
    CCoinsViewCache view(viewDummy);
    {
        LOCK(mempool.cs);
        CCoinsViewCache &viewChain = *pcoinsTip;
        CCoinsViewMemPool viewMempool(viewChain, mempool);
        view.SetBackend(viewMempool); // temporarily switch cache backend to db+mempool view

        const uint256& prevHash = vin.prevout.hash;
        CCoins coins;
        view.GetCoins(prevHash, coins); // this is certainly allowed to fail
        view.SetBackend(viewDummy); // switch back to avoid locking mempool for too long
    }

    const CCoins &coins = view.GetCoins(vin.prevout.hash);

    return (pindexBest->nHeight+1) - coins.nHeight;
}

bool CTxMemPool::addUnchecked(const uint256& hash, const CTransaction &tx)
{
    // Add to memory pool without checking anything.  Don't call this directly,
    // call CTxMemPool::accept to properly check the transaction first.
    {
        mapTx[hash] = tx;
        for (unsigned int i = 0; i < tx.vin.size(); i++)
            mapNextTx[tx.vin[i].prevout] = CInPoint(&mapTx[hash], i);
        nTransactionsUpdated++;
    }
    return true;
}


bool CTxMemPool::remove(const CTransaction &tx, bool fRecursive)
{
    // Remove transaction from memory pool
    {
        LOCK(cs);
        uint256 hash = tx.GetHash();
        if (fRecursive) {
            for (unsigned int i = 0; i < tx.vout.size(); i++) {
                std::map<COutPoint, CInPoint>::iterator it = mapNextTx.find(COutPoint(hash, i));
                if (it != mapNextTx.end())
                    remove(*it->second.ptx, true);
            }
        }
        if (mapTx.count(hash))
        {
            BOOST_FOREACH(const CTxIn& txin, tx.vin)
                mapNextTx.erase(txin.prevout);
            mapTx.erase(hash);
            nTransactionsUpdated++;
        }
    }
    return true;
}

bool CTxMemPool::removeConflicts(const CTransaction &tx)
{
    // Remove transactions which depend on inputs of tx, recursively
    LOCK(cs);
    BOOST_FOREACH(const CTxIn &txin, tx.vin) {
        std::map<COutPoint, CInPoint>::iterator it = mapNextTx.find(txin.prevout);
        if (it != mapNextTx.end()) {
            const CTransaction &txConflict = *it->second.ptx;
            if (txConflict != tx)
                remove(txConflict, true);
        }
    }
    return true;
}

void CTxMemPool::clear()
{
    LOCK(cs);
    mapTx.clear();
    mapNextTx.clear();
    ++nTransactionsUpdated;
}

void CTxMemPool::queryHashes(std::vector<uint256>& vtxid)
{
    vtxid.clear();

    LOCK(cs);
    vtxid.reserve(mapTx.size());
    for (map<uint256, CTransaction>::iterator mi = mapTx.begin(); mi != mapTx.end(); ++mi)
        vtxid.push_back((*mi).first);
}




int CMerkleTx::GetDepthInMainChain(CBlockIndex* &pindexRet) const
{
    if (hashBlock == 0 || nIndex == -1)
        return 0;

    // Find the block it claims to be in
    map<uint256, CBlockIndex*>::iterator mi = mapBlockIndex.find(hashBlock);
    if (mi == mapBlockIndex.end())
        return 0;
    CBlockIndex* pindex = (*mi).second;
    if (!pindex || !pindex->IsInMainChain())
        return 0;

    // Make sure the merkle branch connects to this block
    if (!fMerkleVerified)
    {
        if (CBlock::CheckMerkleBranch(GetHash(), vMerkleBranch, nIndex) != pindex->hashMerkleRoot)
            return 0;
        fMerkleVerified = true;
    }

    pindexRet = pindex;
    return pindexBest->nHeight - pindex->nHeight + 1;
}


double ConvertBitsToDouble(unsigned int nBits){
    int nShift = (nBits >> 24) & 0xff;

    double dDiff =
        (double)0x0000ffff / (double)(nBits & 0x00ffffff);

    while (nShift < 29)
    {
        dDiff *= 256.0;
        nShift++;
    }
    while (nShift > 29)
    {
        dDiff /= 256.0;
        nShift--;
    }

    return dDiff;
}

int CMerkleTx::GetBlocksToMaturity() const
{
    if (!IsCoinBase())
        return 0;

    return max(0, (COINBASE_MATURITY+20) - GetDepthInMainChain());
}


bool CMerkleTx::AcceptToMemoryPool(bool fCheckInputs, bool fLimitFree)
{
    CValidationState state;
    return CTransaction::AcceptToMemoryPool(state, fCheckInputs, fLimitFree);
}

bool CMerkleTx::IsAcceptable(bool fCheckInputs, bool fLimitFree)
{
    CValidationState state;
    return CTransaction::IsAcceptable(state, fCheckInputs, fLimitFree);
}

bool CWalletTx::AcceptWalletTransaction(bool fCheckInputs)
{
    {
        LOCK(mempool.cs);
        // Add previous supporting transactions first
        BOOST_FOREACH(CMerkleTx& tx, vtxPrev)
        {
            if (!tx.IsCoinBase())
            {
                uint256 hash = tx.GetHash();
                if (!mempool.exists(hash) && pcoinsTip->HaveCoins(hash))
                    tx.AcceptToMemoryPool(fCheckInputs, false);
            }
        }
        return AcceptToMemoryPool(fCheckInputs, false);
    }
    return false;
}


// Return transaction in tx, and if it was found inside a block, its hash is placed in hashBlock
bool GetTransaction(const uint256 &hash, CTransaction &txOut, uint256 &hashBlock, bool fAllowSlow)
{
    CBlockIndex *pindexSlow = NULL;
    {
        LOCK(cs_main);
        {
            LOCK(mempool.cs);
            if (mempool.exists(hash))
            {
                txOut = mempool.lookup(hash);
                return true;
            }
        }

        if (fTxIndex) {
            CDiskTxPos postx;
            if (pblocktree->ReadTxIndex(hash, postx)) {
                CAutoFile file(OpenBlockFile(postx, true), SER_DISK, CLIENT_VERSION);
                CBlockHeader header;
                try {
                    file >> header;
                    fseek(file, postx.nTxOffset, SEEK_CUR);
                    file >> txOut;
                } catch (std::exception &e) {
                    return error("%s() : deserialize or I/O error", __PRETTY_FUNCTION__);
                }
                hashBlock = header.GetHash();
                if (txOut.GetHash() != hash)
                    return error("%s() : txid mismatch", __PRETTY_FUNCTION__);
                return true;
            }
        }

        if (fAllowSlow) { // use coin database to locate block that contains transaction, and scan it
            int nHeight = -1;
            {
                CCoinsViewCache &view = *pcoinsTip;
                CCoins coins;
                if (view.GetCoins(hash, coins))
                    nHeight = coins.nHeight;
            }
            if (nHeight > 0)
                pindexSlow = FindBlockByHeight(nHeight);
        }
    }

    if (pindexSlow) {
        CBlock block;
        if (block.ReadFromDisk(pindexSlow)) {
            BOOST_FOREACH(const CTransaction &tx, block.vtx) {
                if (tx.GetHash() == hash) {
                    txOut = tx;
                    hashBlock = pindexSlow->GetBlockHash();
                    return true;
                }
            }
        }
    }

    return false;
}






//////////////////////////////////////////////////////////////////////////////
//
// CBlock and CBlockIndex
//

static CBlockIndex* pblockindexFBBHLast;
CBlockIndex* FindBlockByHeight(int nHeight)
{
    CBlockIndex *pblockindex;
    if (nHeight < nBestHeight / 2)
        pblockindex = pindexGenesisBlock;
    else
        pblockindex = pindexBest;
    if (pblockindexFBBHLast && abs(nHeight - pblockindex->nHeight) > abs(nHeight - pblockindexFBBHLast->nHeight))
        pblockindex = pblockindexFBBHLast;
    while (pblockindex->nHeight > nHeight)
        pblockindex = pblockindex->pprev;
    while (pblockindex->nHeight < nHeight)
        pblockindex = pblockindex->pnext;
    pblockindexFBBHLast = pblockindex;
    return pblockindex;
}

bool CBlock::ReadFromDisk(const CBlockIndex* pindex)
{
    if (!ReadFromDisk(pindex->GetBlockPos()))
        return false;
    if (GetHash() != pindex->GetBlockHash())
        return error("CBlock::ReadFromDisk() : GetHash() doesn't match index");
    return true;
}

uint256 static GetOrphanRoot(const CBlockHeader* pblock)
{
    // Work back to the first block in the orphan chain
    while (mapOrphanBlocks.count(pblock->hashPrevBlock))
        pblock = mapOrphanBlocks[pblock->hashPrevBlock];
    return pblock->GetHash();
}

int64 static GetBlockValue(int nBits, int nHeight, int64 nFees)
{
    double dDiff =
        (double)0x0000ffff / (double)(nBits & 0x00ffffff);

    /* fixed bug caused diff to not be correctly calculated */
    if(nHeight > 4500 || fTestNet) dDiff = ConvertBitsToDouble(nBits);

    int64 nSubsidy = 0; 
    if(nHeight >= 5465) {
        if((nHeight >= 17000 && dDiff > 75) || nHeight >= 24000) { // GPU/ASIC difficulty calc
            // 2222222/(((x+2600)/9)^2)
            nSubsidy = (2222222.0 / (pow((dDiff+2600.0)/9.0,2.0)));
            if (nSubsidy > 25) nSubsidy = 25;
            if (nSubsidy < 5) nSubsidy = 5;
        } else { // CPU mining calc
            nSubsidy = (11111.0 / (pow((dDiff+51.0)/6.0,2.0)));
            if (nSubsidy > 500) nSubsidy = 500;
            if (nSubsidy < 25) nSubsidy = 25;
        }
    } else {
        nSubsidy = (1111.0 / (pow((dDiff+1.0),2.0)));
        if (nSubsidy > 500) nSubsidy = 500;
        if (nSubsidy < 1) nSubsidy = 1;
    }

    // LogPrintf("height %u diff %4.2f reward %i \n", nHeight, dDiff, nSubsidy);
    nSubsidy *= COIN;

    // yearly decline of production by 7% per year, projected 21.3M coins max by year 2050.
    for(int i = 210240; i <= nHeight; i += 210240) nSubsidy *= 0.93;

    return nSubsidy + nFees;
}

static const int64 nTargetTimespan = 24 * 60 * 60; // DarkCoin: 1 day
static const int64 nTargetSpacing = 2.5 * 60; // DarkCoin: 2.5 minutes
static const int64 nInterval = nTargetTimespan / nTargetSpacing; // 576

//
// minimum amount of work that could possibly be required nTime after
// minimum work required was nBase
//
unsigned int ComputeMinWork(unsigned int nBase, int64 nTime)
{
    // Testnet has min-difficulty blocks
    // after nTargetSpacing*2 time between blocks:
    if (fTestNet && nTime > nTargetSpacing*2)
        return bnProofOfWorkLimit.GetCompact();

    CBigNum bnResult;
    bnResult.SetCompact(nBase);
    while (nTime > 0 && bnResult < bnProofOfWorkLimit)
    {
        // Maximum 400% adjustment...
        bnResult *= 4;
        // ... in best-case exactly 4-times-normal target time
        nTime -= nTargetTimespan*4;
    }
    if (bnResult > bnProofOfWorkLimit)
        bnResult = bnProofOfWorkLimit;
    return bnResult.GetCompact();
}

unsigned int static GetNextWorkRequired_V1(const CBlockIndex* pindexLast, const CBlockHeader *pblock)
{
    unsigned int nProofOfWorkLimit = bnProofOfWorkLimit.GetCompact();

    // Genesis block
    if (pindexLast == NULL)
        return nProofOfWorkLimit;

    // Only change once per interval
    if ((pindexLast->nHeight+1) % nInterval != 0)
    {
        // Special difficulty rule for testnet:
        if (fTestNet)
        {
            // If the new block's timestamp is more than 2* 10 minutes
            // then allow mining of a min-difficulty block.
            if (pblock->nTime > pindexLast->nTime + nTargetSpacing*2)
                return nProofOfWorkLimit;
            else
            {
                // Return the last non-special-min-difficulty-rules-block
                const CBlockIndex* pindex = pindexLast;
                while (pindex->pprev && pindex->nHeight % nInterval != 0 && pindex->nBits == nProofOfWorkLimit)
                    pindex = pindex->pprev;
                return pindex->nBits;
            }
        }

        return pindexLast->nBits;
    }

    // DarkCoin: This fixes an issue where a 51% attack can change difficulty at will.
    // Go back the full period unless it's the first retarget after genesis. Code courtesy of Art Forz
    int blockstogoback = nInterval-1;
    if ((pindexLast->nHeight+1) != nInterval)
        blockstogoback = nInterval;

    // Go back by what we want to be 14 days worth of blocks
    const CBlockIndex* pindexFirst = pindexLast;
    for (int i = 0; pindexFirst && i < blockstogoback; i++)
        pindexFirst = pindexFirst->pprev;
    assert(pindexFirst);

    // Limit adjustment step
    int64 nActualTimespan = pindexLast->GetBlockTime() - pindexFirst->GetBlockTime();
    LogPrintf("  nActualTimespan = %"PRI64d"  before bounds\n", nActualTimespan);
    if (nActualTimespan < nTargetTimespan/4)
        nActualTimespan = nTargetTimespan/4;
    if (nActualTimespan > nTargetTimespan*4)
        nActualTimespan = nTargetTimespan*4;

    // Retarget
    CBigNum bnNew;
    bnNew.SetCompact(pindexLast->nBits);
    bnNew *= nActualTimespan;
    bnNew /= nTargetTimespan;

    if (bnNew > bnProofOfWorkLimit)
        bnNew = bnProofOfWorkLimit;

    /// debug print
    LogPrintf("GetNextWorkRequired RETARGET\n");
    LogPrintf("nTargetTimespan = %"PRI64d"    nActualTimespan = %"PRI64d"\n", nTargetTimespan, nActualTimespan);
    LogPrintf("Before: %08x  %s\n", pindexLast->nBits, CBigNum().SetCompact(pindexLast->nBits).getuint256().ToString().c_str());
    LogPrintf("After:  %08x  %s\n", bnNew.GetCompact(), bnNew.getuint256().ToString().c_str());

    return bnNew.GetCompact();
}

unsigned int static KimotoGravityWell(const CBlockIndex* pindexLast, const CBlockHeader *pblock, uint64 TargetBlocksSpacingSeconds, uint64 PastBlocksMin, uint64 PastBlocksMax) {
        const CBlockIndex *BlockLastSolved = pindexLast;
        const CBlockIndex *BlockReading = pindexLast;
        const CBlockHeader *BlockCreating = pblock;
        BlockCreating = BlockCreating;
        uint64 PastBlocksMass = 0;
        int64 PastRateActualSeconds = 0;
        int64 PastRateTargetSeconds = 0;
        double PastRateAdjustmentRatio = double(1);
        CBigNum PastDifficultyAverage;
        CBigNum PastDifficultyAveragePrev;
        double EventHorizonDeviation;
        double EventHorizonDeviationFast;
        double EventHorizonDeviationSlow;
        
    if (BlockLastSolved == NULL || BlockLastSolved->nHeight == 0 || (uint64)BlockLastSolved->nHeight < PastBlocksMin) { return bnProofOfWorkLimit.GetCompact(); }
        
        for (unsigned int i = 1; BlockReading && BlockReading->nHeight > 0; i++) {
                if (PastBlocksMax > 0 && i > PastBlocksMax) { break; }
                PastBlocksMass++;
                
                if (i == 1) { PastDifficultyAverage.SetCompact(BlockReading->nBits); }
                else { PastDifficultyAverage = ((CBigNum().SetCompact(BlockReading->nBits) - PastDifficultyAveragePrev) / i) + PastDifficultyAveragePrev; }
                PastDifficultyAveragePrev = PastDifficultyAverage;
                
                PastRateActualSeconds = BlockLastSolved->GetBlockTime() - BlockReading->GetBlockTime();
                PastRateTargetSeconds = TargetBlocksSpacingSeconds * PastBlocksMass;
                PastRateAdjustmentRatio = double(1);
                if (PastRateActualSeconds < 0) { PastRateActualSeconds = 0; }
                if (PastRateActualSeconds != 0 && PastRateTargetSeconds != 0) {
                PastRateAdjustmentRatio = double(PastRateTargetSeconds) / double(PastRateActualSeconds);
                }
                EventHorizonDeviation = 1 + (0.7084 * pow((double(PastBlocksMass)/double(28.2)), -1.228));
                EventHorizonDeviationFast = EventHorizonDeviation;
                EventHorizonDeviationSlow = 1 / EventHorizonDeviation;
                
                if (PastBlocksMass >= PastBlocksMin) {
                        if ((PastRateAdjustmentRatio <= EventHorizonDeviationSlow) || (PastRateAdjustmentRatio >= EventHorizonDeviationFast)) { assert(BlockReading); break; }
                }
                if (BlockReading->pprev == NULL) { assert(BlockReading); break; }
                BlockReading = BlockReading->pprev;
        }
        
        CBigNum bnNew(PastDifficultyAverage);
        if (PastRateActualSeconds != 0 && PastRateTargetSeconds != 0) {
                bnNew *= PastRateActualSeconds;
                bnNew /= PastRateTargetSeconds;
        }

    if (bnNew > bnProofOfWorkLimit) {
        bnNew = bnProofOfWorkLimit; 
    }
        
    return bnNew.GetCompact();
}

unsigned int static DarkGravityWave3(const CBlockIndex* pindexLast, const CBlockHeader *pblock) {
    /* current difficulty formula, darkcoin - DarkGravity v3, written by Evan Duffield - evan@darkcoin.io */
    const CBlockIndex *BlockLastSolved = pindexLast;
    const CBlockIndex *BlockReading = pindexLast;
    const CBlockHeader *BlockCreating = pblock;
    BlockCreating = BlockCreating;
    int64 nActualTimespan = 0;
    int64 LastBlockTime = 0;
    int64 PastBlocksMin = 24;
    int64 PastBlocksMax = 24;
    int64 CountBlocks = 0;
    CBigNum PastDifficultyAverage;
    CBigNum PastDifficultyAveragePrev;

    if (BlockLastSolved == NULL || BlockLastSolved->nHeight == 0 || BlockLastSolved->nHeight < PastBlocksMin) { 
        return bnProofOfWorkLimit.GetCompact(); 
    }
        
    for (unsigned int i = 1; BlockReading && BlockReading->nHeight > 0; i++) {
        if (PastBlocksMax > 0 && i > PastBlocksMax) { break; }
        CountBlocks++;

        if(CountBlocks <= PastBlocksMin) {
            if (CountBlocks == 1) { PastDifficultyAverage.SetCompact(BlockReading->nBits); }
            else { PastDifficultyAverage = ((PastDifficultyAveragePrev * CountBlocks)+(CBigNum().SetCompact(BlockReading->nBits))) / (CountBlocks+1); }
            PastDifficultyAveragePrev = PastDifficultyAverage;
        }

        if(LastBlockTime > 0){
            int64 Diff = (LastBlockTime - BlockReading->GetBlockTime());
            nActualTimespan += Diff;
        }
        LastBlockTime = BlockReading->GetBlockTime();      

        if (BlockReading->pprev == NULL) { assert(BlockReading); break; }
        BlockReading = BlockReading->pprev;
    }
    
    CBigNum bnNew(PastDifficultyAverage);

    int64 nTargetTimespan = CountBlocks*nTargetSpacing;

    if (nActualTimespan < nTargetTimespan/3)
        nActualTimespan = nTargetTimespan/3;
    if (nActualTimespan > nTargetTimespan*3)
        nActualTimespan = nTargetTimespan*3;

    // Retarget
    bnNew *= nActualTimespan;
    bnNew /= nTargetTimespan;

    if (bnNew > bnProofOfWorkLimit){
        bnNew = bnProofOfWorkLimit;
    }
     
    return bnNew.GetCompact();
}

unsigned int static GetNextWorkRequired_V2(const CBlockIndex* pindexLast, const CBlockHeader *pblock)
{
        static const int64 BlocksTargetSpacing = 2.5 * 60; // 2.5 minutes
        static const unsigned int TimeDaySeconds = 60 * 60 * 24;
        int64 PastSecondsMin = TimeDaySeconds * 0.025;
        int64 PastSecondsMax = TimeDaySeconds * 7;
        uint64 PastBlocksMin = PastSecondsMin / BlocksTargetSpacing;
        uint64 PastBlocksMax = PastSecondsMax / BlocksTargetSpacing;
        
        return KimotoGravityWell(pindexLast, pblock, BlocksTargetSpacing, PastBlocksMin, PastBlocksMax);
}

unsigned int static GetNextWorkRequired(const CBlockIndex* pindexLast, const CBlockHeader *pblock)
{
        int DiffMode = 1;
        
        if (fTestNet) {
            if (pindexLast->nHeight+1 >= 256) DiffMode = 3;
        }
        else {
            if (pindexLast->nHeight+1 >= 34140) DiffMode = 3;
            else if (pindexLast->nHeight+1 >= 15200) DiffMode = 2;
        }

        if (DiffMode == 1) { return GetNextWorkRequired_V1(pindexLast, pblock); }
        else if (DiffMode == 2) { return GetNextWorkRequired_V2(pindexLast, pblock); }
        else if (DiffMode == 3) { return DarkGravityWave3(pindexLast, pblock); }
        return DarkGravityWave3(pindexLast, pblock);
}

bool CheckProofOfWork(uint256 hash, unsigned int nBits)
{
    CBigNum bnTarget;
    bnTarget.SetCompact(nBits);

    // Check range
    if (bnTarget <= 0 || bnTarget > bnProofOfWorkLimit)
        return error("CheckProofOfWork() : nBits below minimum work");

    // Check proof of work matches claimed amount
    if (hash > bnTarget.getuint256())
        return error("CheckProofOfWork() : hash doesn't match nBits");

    return true;
}

// Return maximum amount of blocks that other nodes claim to have
int GetNumBlocksOfPeers()
{
    return std::max(cPeerBlockCounts.median(), Checkpoints::GetTotalBlocksEstimate());
}

bool IsInitialBlockDownload()
{
    if (pindexBest == NULL || fImporting || fReindex || nBestHeight < Checkpoints::GetTotalBlocksEstimate())
        return true;
    static int64 nLastUpdate;
    static CBlockIndex* pindexLastBest;
    if (pindexBest != pindexLastBest)
    {
        pindexLastBest = pindexBest;
        nLastUpdate = GetTime();
    }
    return (GetTime() - nLastUpdate < 10 &&
            pindexBest->GetBlockTime() < GetTime() - 24 * 60 * 60);
}

void static InvalidChainFound(CBlockIndex* pindexNew)
{
    if (pindexNew->nChainWork > nBestInvalidWork)
    {
        nBestInvalidWork = pindexNew->nChainWork;
        pblocktree->WriteBestInvalidWork(CBigNum(nBestInvalidWork));
        uiInterface.NotifyBlocksChanged();
    }
    LogPrintf("InvalidChainFound: invalid block=%s  height=%d  log2_work=%.8g  date=%s\n",
      pindexNew->GetBlockHash().ToString().c_str(), pindexNew->nHeight,
      log(pindexNew->nChainWork.getdouble())/log(2.0), DateTimeStrFormat("%Y-%m-%d %H:%M:%S",
      pindexNew->GetBlockTime()).c_str());
    LogPrintf("InvalidChainFound:  current best=%s  height=%d  log2_work=%.8g  date=%s\n",
      hashBestChain.ToString().c_str(), nBestHeight, log(nBestChainWork.getdouble())/log(2.0),
      DateTimeStrFormat("%Y-%m-%d %H:%M:%S", pindexBest->GetBlockTime()).c_str());
    if (pindexBest && nBestInvalidWork > nBestChainWork + (pindexBest->GetBlockWork() * 6).getuint256())
        LogPrintf("InvalidChainFound: Warning: Displayed transactions may not be correct! You may need to upgrade, or other nodes may need to upgrade.\n");
}

void static InvalidBlockFound(CBlockIndex *pindex) {
    pindex->nStatus |= BLOCK_FAILED_VALID;
    pblocktree->WriteBlockIndex(CDiskBlockIndex(pindex));
    setBlockIndexValid.erase(pindex);
    InvalidChainFound(pindex);
    if (pindex->pnext) {
        CValidationState stateDummy;
        ConnectBestBlock(stateDummy); // reorganise away from the failed block
    }
}

bool ConnectBestBlock(CValidationState &state) {
    do {
        CBlockIndex *pindexNewBest;

        {
            std::set<CBlockIndex*,CBlockIndexWorkComparator>::reverse_iterator it = setBlockIndexValid.rbegin();
            if (it == setBlockIndexValid.rend())
                return true;
            pindexNewBest = *it;
        }

        if (pindexNewBest == pindexBest || (pindexBest && pindexNewBest->nChainWork == pindexBest->nChainWork))
            return true; // nothing to do

        // check ancestry
        CBlockIndex *pindexTest = pindexNewBest;
        std::vector<CBlockIndex*> vAttach;
        do {
            if (pindexTest->nStatus & BLOCK_FAILED_MASK) {
                // mark descendants failed
                CBlockIndex *pindexFailed = pindexNewBest;
                while (pindexTest != pindexFailed) {
                    pindexFailed->nStatus |= BLOCK_FAILED_CHILD;
                    setBlockIndexValid.erase(pindexFailed);
                    pblocktree->WriteBlockIndex(CDiskBlockIndex(pindexFailed));
                    pindexFailed = pindexFailed->pprev;
                }
                InvalidChainFound(pindexNewBest);
                break;
            }

            if (pindexBest == NULL || pindexTest->nChainWork > pindexBest->nChainWork)
                vAttach.push_back(pindexTest);

            if (pindexTest->pprev == NULL || pindexTest->pnext != NULL) {
                reverse(vAttach.begin(), vAttach.end());
                BOOST_FOREACH(CBlockIndex *pindexSwitch, vAttach) {
                    boost::this_thread::interruption_point();
                    try {
                        if (!SetBestChain(state, pindexSwitch))
                            return false;
                    } catch(std::runtime_error &e) {
                        return state.Abort(_("System error: ") + e.what());
                    }
                }
                return true;
            }
            pindexTest = pindexTest->pprev;
        } while(true);
    } while(true);
}

void CBlockHeader::UpdateTime(const CBlockIndex* pindexPrev)
{
    nTime = max(pindexPrev->GetMedianTimePast()+1, GetAdjustedTime());

    // Updating time can change work required on testnet:
    if (fTestNet)
        nBits = GetNextWorkRequired(pindexPrev, this);
}

uint256 CBlockHeader::GetHash() const
{   
    return Hash9(BEGIN(nVersion), END(nNonce));
}

const CTxOut &CTransaction::GetOutputFor(const CTxIn& input, CCoinsViewCache& view)
{
    const CCoins &coins = view.GetCoins(input.prevout.hash);
    assert(coins.IsAvailable(input.prevout.n));
    return coins.vout[input.prevout.n];
}

int64 CTransaction::GetValueIn(CCoinsViewCache& inputs) const
{
    if (IsCoinBase())
        return 0;

    int64 nResult = 0;
    for (unsigned int i = 0; i < vin.size(); i++)
        nResult += GetOutputFor(vin[i], inputs).nValue;

    return nResult;
}

unsigned int CTransaction::GetP2SHSigOpCount(CCoinsViewCache& inputs) const
{
    if (IsCoinBase())
        return 0;

    unsigned int nSigOps = 0;
    for (unsigned int i = 0; i < vin.size(); i++)
    {
        const CTxOut &prevout = GetOutputFor(vin[i], inputs);
        if (prevout.scriptPubKey.IsPayToScriptHash())
            nSigOps += prevout.scriptPubKey.GetSigOpCount(vin[i].scriptSig);
    }
    return nSigOps;
}

void CTransaction::UpdateCoins(CValidationState &state, CCoinsViewCache &inputs, CTxUndo &txundo, int nHeight, const uint256 &txhash) const
{
    // mark inputs spent
    if (!IsCoinBase()) {
        BOOST_FOREACH(const CTxIn &txin, vin) {
            CCoins &coins = inputs.GetCoins(txin.prevout.hash);
            CTxInUndo undo;
            assert(coins.Spend(txin.prevout, undo));
            txundo.vprevout.push_back(undo);
        }
    }

    // add outputs
    assert(inputs.SetCoins(txhash, CCoins(*this, nHeight)));
}

bool CTransaction::HaveInputs(CCoinsViewCache &inputs) const
{
    if (!IsCoinBase()) {
        // first check whether information about the prevout hash is available
        for (unsigned int i = 0; i < vin.size(); i++) {
            const COutPoint &prevout = vin[i].prevout;
            if (!inputs.HaveCoins(prevout.hash))
                return false;
        }

        // then check whether the actual outputs are available
        for (unsigned int i = 0; i < vin.size(); i++) {
            const COutPoint &prevout = vin[i].prevout;
            const CCoins &coins = inputs.GetCoins(prevout.hash);
            if (!coins.IsAvailable(prevout.n))
                return false;
        }
    }
    return true;
}

bool CScriptCheck::operator()() const {
    const CScript &scriptSig = ptxTo->vin[nIn].scriptSig;
    if (!VerifyScript(scriptSig, scriptPubKey, *ptxTo, nIn, nFlags, nHashType))
        return error("CScriptCheck() : %s VerifySignature failed", ptxTo->GetHash().ToString().c_str());
    return true;
}

bool VerifySignature(const CCoins& txFrom, const CTransaction& txTo, unsigned int nIn, unsigned int flags, int nHashType)
{
    return CScriptCheck(txFrom, txTo, nIn, flags, nHashType)();
}

bool CTransaction::CheckInputs(CValidationState &state, CCoinsViewCache &inputs, bool fScriptChecks, unsigned int flags, std::vector<CScriptCheck> *pvChecks) const
{
    if (!IsCoinBase())
    {
        if (pvChecks)
            pvChecks->reserve(vin.size());

        // This doesn't trigger the DoS code on purpose; if it did, it would make it easier
        // for an attacker to attempt to split the network.
        if (!HaveInputs(inputs))
            return state.Invalid(error("CheckInputs() : %s inputs unavailable", GetHash().ToString().c_str()));

        // While checking, GetBestBlock() refers to the parent block.
        // This is also true for mempool checks.
        int nSpendHeight = inputs.GetBestBlock()->nHeight + 1;
        int64 nValueIn = 0;
        int64 nFees = 0;
        for (unsigned int i = 0; i < vin.size(); i++)
        {
            const COutPoint &prevout = vin[i].prevout;
            const CCoins &coins = inputs.GetCoins(prevout.hash);

            // If prev is coinbase, check that it's matured
            if (coins.IsCoinBase()) {
                if (nSpendHeight - coins.nHeight < COINBASE_MATURITY)
                    return state.Invalid(error("CheckInputs() : tried to spend coinbase at depth %d", nSpendHeight - coins.nHeight));
            }

            // Check for negative or overflow input values
            nValueIn += coins.vout[prevout.n].nValue;
            if (!MoneyRange(coins.vout[prevout.n].nValue) || !MoneyRange(nValueIn))
                return state.DoS(100, error("CheckInputs() : txin values out of range"));

        }

        if (nValueIn < GetValueOut())
            return state.DoS(100, error("CheckInputs() : %s value in < value out", GetHash().ToString().c_str()));

        // Tally transaction fees
        int64 nTxFee = nValueIn - GetValueOut();
        if (nTxFee < 0)
            return state.DoS(100, error("CheckInputs() : %s nTxFee < 0", GetHash().ToString().c_str()));
        nFees += nTxFee;
        if (!MoneyRange(nFees))
            return state.DoS(100, error("CheckInputs() : nFees out of range"));

        // The first loop above does all the inexpensive checks.
        // Only if ALL inputs pass do we perform expensive ECDSA signature checks.
        // Helps prevent CPU exhaustion attacks.

        // Skip ECDSA signature verification when connecting blocks
        // before the last block chain checkpoint. This is safe because block merkle hashes are
        // still computed and checked, and any change will be caught at the next checkpoint.
        if (fScriptChecks) {
            for (unsigned int i = 0; i < vin.size(); i++) {
                const COutPoint &prevout = vin[i].prevout;
                const CCoins &coins = inputs.GetCoins(prevout.hash);

                // Verify signature
                CScriptCheck check(coins, *this, i, flags, 0);
                if (pvChecks) {
                    pvChecks->push_back(CScriptCheck());
                    check.swap(pvChecks->back());
                } else if (!check()) {
                    if (flags & SCRIPT_VERIFY_STRICTENC) {
                        // For now, check whether the failure was caused by non-canonical
                        // encodings or not; if so, don't trigger DoS protection.
                        CScriptCheck check(coins, *this, i, flags & (~SCRIPT_VERIFY_STRICTENC), 0);
                        if (check())
                            return state.Invalid();
                    }
                    return state.DoS(100,false);
                }
            }
        }
    }

    return true;
}




bool CBlock::DisconnectBlock(CValidationState &state, CBlockIndex *pindex, CCoinsViewCache &view, bool *pfClean)
{
    assert(pindex == view.GetBestBlock());

    if (pfClean)
        *pfClean = false;

    bool fClean = true;

    CBlockUndo blockUndo;
    CDiskBlockPos pos = pindex->GetUndoPos();
    if (pos.IsNull())
        return error("DisconnectBlock() : no undo data available");
    if (!blockUndo.ReadFromDisk(pos, pindex->pprev->GetBlockHash()))
        return error("DisconnectBlock() : failure reading undo data");

    if (blockUndo.vtxundo.size() + 1 != vtx.size())
        return error("DisconnectBlock() : block and undo data inconsistent");

    // undo transactions in reverse order
    for (int i = vtx.size() - 1; i >= 0; i--) {
        const CTransaction &tx = vtx[i];
        uint256 hash = tx.GetHash();

        // check that all outputs are available
        if (!view.HaveCoins(hash)) {
            fClean = fClean && error("DisconnectBlock() : outputs still spent? database corrupted");
            view.SetCoins(hash, CCoins());
        }
        CCoins &outs = view.GetCoins(hash);

        CCoins outsBlock = CCoins(tx, pindex->nHeight);
        // The CCoins serialization does not serialize negative numbers.
        // No network rules currently depend on the version here, so an inconsistency is harmless
        // but it must be corrected before txout nversion ever influences a network rule.
        if (outsBlock.nVersion < 0)
            outs.nVersion = outsBlock.nVersion;
        if (outs != outsBlock)
            fClean = fClean && error("DisconnectBlock() : added transaction mismatch? database corrupted");

        // remove outputs
        outs = CCoins();

        // restore inputs
        if (i > 0) { // not coinbases
            const CTxUndo &txundo = blockUndo.vtxundo[i-1];
            if (txundo.vprevout.size() != tx.vin.size())
                return error("DisconnectBlock() : transaction and undo data inconsistent");
            for (unsigned int j = tx.vin.size(); j-- > 0;) {
                const COutPoint &out = tx.vin[j].prevout;
                const CTxInUndo &undo = txundo.vprevout[j];
                CCoins coins;
                view.GetCoins(out.hash, coins); // this can fail if the prevout was already entirely spent
                if (undo.nHeight != 0) {
                    // undo data contains height: this is the last output of the prevout tx being spent
                    if (!coins.IsPruned())
                        fClean = fClean && error("DisconnectBlock() : undo data overwriting existing transaction");
                    coins = CCoins();
                    coins.fCoinBase = undo.fCoinBase;
                    coins.nHeight = undo.nHeight;
                    coins.nVersion = undo.nVersion;
                } else {
                    if (coins.IsPruned())
                        fClean = fClean && error("DisconnectBlock() : undo data adding output to missing transaction");
                }
                if (coins.IsAvailable(out.n))
                    fClean = fClean && error("DisconnectBlock() : undo data overwriting existing output");
                if (coins.vout.size() < out.n+1)
                    coins.vout.resize(out.n+1);
                coins.vout[out.n] = undo.txout;
                if (!view.SetCoins(out.hash, coins))
                    return error("DisconnectBlock() : cannot restore coin inputs");
            }
        }
    }

    // move best block pointer to prevout block
    view.SetBestBlock(pindex->pprev);

    if (pfClean) {
        *pfClean = fClean;
        return true;
    } else {
        return fClean;
    }
}

void static FlushBlockFile(bool fFinalize = false)
{
    LOCK(cs_LastBlockFile);

    CDiskBlockPos posOld(nLastBlockFile, 0);

    FILE *fileOld = OpenBlockFile(posOld);
    if (fileOld) {
        if (fFinalize)
            TruncateFile(fileOld, infoLastBlockFile.nSize);
        FileCommit(fileOld);
        fclose(fileOld);
    }

    fileOld = OpenUndoFile(posOld);
    if (fileOld) {
        if (fFinalize)
            TruncateFile(fileOld, infoLastBlockFile.nUndoSize);
        FileCommit(fileOld);
        fclose(fileOld);
    }
}

bool FindUndoPos(CValidationState &state, int nFile, CDiskBlockPos &pos, unsigned int nAddSize);

static CCheckQueue<CScriptCheck> scriptcheckqueue(128);

void ThreadScriptCheck() {
    RenameThread("bitcoin-scriptch");
    scriptcheckqueue.Thread();
}

bool CBlock::ConnectBlock(CValidationState &state, CBlockIndex* pindex, CCoinsViewCache &view, bool fJustCheck)
{

    // Check it again in case a previous version let a bad block in
    if (!CheckBlock(state, !fJustCheck, !fJustCheck))
        return false;

    // verify that the view's current state corresponds to the previous block
    assert(pindex->pprev == view.GetBestBlock());

    // Special case for the genesis block, skipping connection of its transactions
    // (its coinbase is unspendable)
    if (GetHash() == hashGenesisBlock) {
        view.SetBestBlock(pindex);
        pindexGenesisBlock = pindex;
        return true;
    }

    bool fScriptChecks = pindex->nHeight >= Checkpoints::GetTotalBlocksEstimate();

    // Do not allow blocks that contain transactions which 'overwrite' older transactions,
    // unless those are already completely spent.
    // If such overwrites are allowed, coinbases and transactions depending upon those
    // can be duplicated to remove the ability to spend the first instance -- even after
    // being sent to another address.
    // See BIP30 and http://r6.ca/blog/20120206T005236Z.html for more information.
    // This logic is not necessary for memory pool transactions, as AcceptToMemoryPool
    // already refuses previously-known transaction ids entirely.
    // This rule was originally applied all blocks whose timestamp was after October 1, 2012, 0:00 UTC.
    // Now that the whole chain is irreversibly beyond that time it is applied to all blocks,
    // this prevents exploiting the issue against nodes in their initial block download.
    bool fEnforceBIP30 = true;

    if (fEnforceBIP30) {
        for (unsigned int i=0; i<vtx.size(); i++) {
            uint256 hash = GetTxHash(i);
            if (view.HaveCoins(hash) && !view.GetCoins(hash).IsPruned())
                return state.DoS(100, error("ConnectBlock() : tried to overwrite transaction"));
        }
    }

    // BIP16 didn't become active until Oct 1 2012
    int64 nBIP16SwitchTime = 1349049600;
    bool fStrictPayToScriptHash = (pindex->nTime >= nBIP16SwitchTime);

    unsigned int flags = SCRIPT_VERIFY_NOCACHE |
                         (fStrictPayToScriptHash ? SCRIPT_VERIFY_P2SH : SCRIPT_VERIFY_NONE);

    CBlockUndo blockundo;

    CCheckQueueControl<CScriptCheck> control(fScriptChecks && nScriptCheckThreads ? &scriptcheckqueue : NULL);

    int64 nStart = GetTimeMicros();
    int64 nFees = 0;
    int nInputs = 0;
    unsigned int nSigOps = 0;
    CDiskTxPos pos(pindex->GetBlockPos(), GetSizeOfCompactSize(vtx.size()));
    std::vector<std::pair<uint256, CDiskTxPos> > vPos;
    vPos.reserve(vtx.size());
    for (unsigned int i=0; i<vtx.size(); i++)
    {
        const CTransaction &tx = vtx[i];

        nInputs += tx.vin.size();
        nSigOps += tx.GetLegacySigOpCount();
        if (nSigOps > MAX_BLOCK_SIGOPS)
            return state.DoS(100, error("ConnectBlock() : too many sigops"));

        if (!tx.IsCoinBase())
        {
            if (!tx.HaveInputs(view))
                return state.DoS(100, error("ConnectBlock() : inputs missing/spent"));

            if (fStrictPayToScriptHash)
            {
                // Add in sigops done by pay-to-script-hash inputs;
                // this is to prevent a "rogue miner" from creating
                // an incredibly-expensive-to-validate block.
                nSigOps += tx.GetP2SHSigOpCount(view);
                if (nSigOps > MAX_BLOCK_SIGOPS)
                     return state.DoS(100, error("ConnectBlock() : too many sigops"));
            }

            nFees += tx.GetValueIn(view)-tx.GetValueOut();

            std::vector<CScriptCheck> vChecks;
            if (!tx.CheckInputs(state, view, fScriptChecks, flags, nScriptCheckThreads ? &vChecks : NULL))
                return false;
            control.Add(vChecks);
        }

        CTxUndo txundo;
        tx.UpdateCoins(state, view, txundo, pindex->nHeight, GetTxHash(i));
        if (!tx.IsCoinBase())
            blockundo.vtxundo.push_back(txundo);

        vPos.push_back(std::make_pair(GetTxHash(i), pos));
        pos.nTxOffset += ::GetSerializeSize(tx, SER_DISK, CLIENT_VERSION);
    }
    int64 nTime = GetTimeMicros() - nStart;
    if (fBenchmark)
        LogPrintf("- Connect %u transactions: %.2fms (%.3fms/tx, %.3fms/txin)\n", (unsigned)vtx.size(), 0.001 * nTime, 0.001 * nTime / vtx.size(), nInputs <= 1 ? 0 : 0.001 * nTime / (nInputs-1));

    if (vtx[0].GetValueOut() > GetBlockValue(pindex->pprev->nBits, pindex->pprev->nHeight, nFees))
        return state.DoS(100, error("ConnectBlock() : coinbase pays too much (actual=%"PRI64d" vs limit=%"PRI64d")", vtx[0].GetValueOut(), GetBlockValue(pindex->pprev->nBits, pindex->pprev->nHeight, nFees)));

    if (!control.Wait())
        return state.DoS(100, false);
    int64 nTime2 = GetTimeMicros() - nStart;
    if (fBenchmark)
        LogPrintf("- Verify %u txins: %.2fms (%.3fms/txin)\n", nInputs - 1, 0.001 * nTime2, nInputs <= 1 ? 0 : 0.001 * nTime2 / (nInputs-1));

    if (fJustCheck)
        return true;

    // Write undo information to disk
    if (pindex->GetUndoPos().IsNull() || (pindex->nStatus & BLOCK_VALID_MASK) < BLOCK_VALID_SCRIPTS)
    {
        if (pindex->GetUndoPos().IsNull()) {
            CDiskBlockPos pos;
            if (!FindUndoPos(state, pindex->nFile, pos, ::GetSerializeSize(blockundo, SER_DISK, CLIENT_VERSION) + 40))
                return error("ConnectBlock() : FindUndoPos failed");
            if (!blockundo.WriteToDisk(pos, pindex->pprev->GetBlockHash()))
                return state.Abort(_("Failed to write undo data"));

            // update nUndoPos in block index
            pindex->nUndoPos = pos.nPos;
            pindex->nStatus |= BLOCK_HAVE_UNDO;
        }

        pindex->nStatus = (pindex->nStatus & ~BLOCK_VALID_MASK) | BLOCK_VALID_SCRIPTS;

        CDiskBlockIndex blockindex(pindex);
        if (!pblocktree->WriteBlockIndex(blockindex))
            return state.Abort(_("Failed to write block index"));
    }

    if (fTxIndex)
        if (!pblocktree->WriteTxIndex(vPos))
            return state.Abort(_("Failed to write transaction index"));

    // add this block to the view's block chain
    assert(view.SetBestBlock(pindex));

    // Watch for transactions paying to me
    for (unsigned int i=0; i<vtx.size(); i++)
        SyncWithWallets(GetTxHash(i), vtx[i], this, true);

    return true;
}

bool SetBestChain(CValidationState &state, CBlockIndex* pindexNew)
{
    // All modifications to the coin state will be done in this cache.
    // Only when all have succeeded, we push it to pcoinsTip.
    CCoinsViewCache view(*pcoinsTip, true);

    // Find the fork (typically, there is none)
    CBlockIndex* pfork = view.GetBestBlock();
    CBlockIndex* plonger = pindexNew;
    while (pfork && pfork != plonger)
    {
        while (plonger->nHeight > pfork->nHeight) {
            plonger = plonger->pprev;
            assert(plonger != NULL);
        }
        if (pfork == plonger)
            break;
        pfork = pfork->pprev;
        assert(pfork != NULL);
    }

    // List of what to disconnect (typically nothing)
    vector<CBlockIndex*> vDisconnect;
    for (CBlockIndex* pindex = view.GetBestBlock(); pindex != pfork; pindex = pindex->pprev)
        vDisconnect.push_back(pindex);

    // List of what to connect (typically only pindexNew)
    vector<CBlockIndex*> vConnect;
    for (CBlockIndex* pindex = pindexNew; pindex != pfork; pindex = pindex->pprev)
        vConnect.push_back(pindex);
    reverse(vConnect.begin(), vConnect.end());

    if (vDisconnect.size() > 0) {
        LogPrintf("REORGANIZE: Disconnect %"PRIszu" blocks; %s..\n", vDisconnect.size(), pfork->GetBlockHash().ToString().c_str());
        LogPrintf("REORGANIZE: Connect %"PRIszu" blocks; ..%s\n", vConnect.size(), pindexNew->GetBlockHash().ToString().c_str());
    }

    // Disconnect shorter branch
    vector<CTransaction> vResurrect;
    BOOST_FOREACH(CBlockIndex* pindex, vDisconnect) {
        CBlock block;
        if (!block.ReadFromDisk(pindex))
            return state.Abort(_("Failed to read block"));
        int64 nStart = GetTimeMicros();
        if (!block.DisconnectBlock(state, pindex, view))
            return error("SetBestBlock() : DisconnectBlock %s failed", pindex->GetBlockHash().ToString().c_str());
        if (fBenchmark)
            LogPrintf("- Disconnect: %.2fms\n", (GetTimeMicros() - nStart) * 0.001);

        // Queue memory transactions to resurrect.
        // We only do this for blocks after the last checkpoint (reorganisation before that
        // point should only happen with -reindex/-loadblock, or a misbehaving peer.
        BOOST_FOREACH(const CTransaction& tx, block.vtx)
            if (!tx.IsCoinBase() && pindex->nHeight > Checkpoints::GetTotalBlocksEstimate())
                vResurrect.push_back(tx);
    }

    // Connect longer branch
    vector<CTransaction> vDelete;
    BOOST_FOREACH(CBlockIndex *pindex, vConnect) {
        CBlock block;
        if (!block.ReadFromDisk(pindex))
            return state.Abort(_("Failed to read block"));
        int64 nStart = GetTimeMicros();
        if (!block.ConnectBlock(state, pindex, view)) {
            if (state.IsInvalid()) {
                InvalidChainFound(pindexNew);
                InvalidBlockFound(pindex);
            }
            return error("SetBestBlock() : ConnectBlock %s failed", pindex->GetBlockHash().ToString().c_str());
        }
        if (fBenchmark)
            LogPrintf("- Connect: %.2fms\n", (GetTimeMicros() - nStart) * 0.001);

        // Queue memory transactions to delete
        BOOST_FOREACH(const CTransaction& tx, block.vtx)
            vDelete.push_back(tx);
    }

    // Flush changes to global coin state
    int64 nStart = GetTimeMicros();
    int nModified = view.GetCacheSize();
    assert(view.Flush());
    int64 nTime = GetTimeMicros() - nStart;
    if (fBenchmark)
        LogPrintf("- Flush %i transactions: %.2fms (%.4fms/tx)\n", nModified, 0.001 * nTime, 0.001 * nTime / nModified);

    // Make sure it's successfully written to disk before changing memory structure
    bool fIsInitialDownload = IsInitialBlockDownload();
    if (!fIsInitialDownload || pcoinsTip->GetCacheSize() > nCoinCacheSize) {
        // Typical CCoins structures on disk are around 100 bytes in size.
        // Pushing a new one to the database can cause it to be written
        // twice (once in the log, and once in the tables). This is already
        // an overestimation, as most will delete an existing entry or
        // overwrite one. Still, use a conservative safety factor of 2.
        if (!CheckDiskSpace(100 * 2 * 2 * pcoinsTip->GetCacheSize()))
            return state.Error();
        FlushBlockFile();
        pblocktree->Sync();
        if (!pcoinsTip->Flush())
            return state.Abort(_("Failed to write to coin database"));
    }

    // At this point, all changes have been done to the database.
    // Proceed by updating the memory structures.

    // Disconnect shorter branch
    BOOST_FOREACH(CBlockIndex* pindex, vDisconnect)
        if (pindex->pprev)
            pindex->pprev->pnext = NULL;

    // Connect longer branch
    BOOST_FOREACH(CBlockIndex* pindex, vConnect)
        if (pindex->pprev)
            pindex->pprev->pnext = pindex;

    // Resurrect memory transactions that were in the disconnected branch
    BOOST_FOREACH(CTransaction& tx, vResurrect) {
        // ignore validation errors in resurrected transactions
        CValidationState stateDummy;
        if (!tx.AcceptToMemoryPool(stateDummy, true, false))
            mempool.remove(tx, true);
    }

    // Delete redundant memory transactions that are in the connected branch
    BOOST_FOREACH(CTransaction& tx, vDelete) {
        mempool.remove(tx);
        mempool.removeConflicts(tx);
    }

    // Update best block in wallet (so we can detect restored wallets)
    if ((pindexNew->nHeight % 20160) == 0 || (!fIsInitialDownload && (pindexNew->nHeight % 144) == 0))
    {
        const CBlockLocator locator(pindexNew);
        ::SetBestChain(locator);
    }

    // New best block
    hashBestChain = pindexNew->GetBlockHash();
    pindexBest = pindexNew;
    pblockindexFBBHLast = NULL;
    nBestHeight = pindexBest->nHeight;
    nBestChainWork = pindexNew->nChainWork;
    nTimeBestReceived = GetTime();
    nTransactionsUpdated++;
    LogPrintf("SetBestChain: new best=%s  height=%d  log2_work=%.8g  tx=%lu  date=%s progress=%f\n",
      hashBestChain.ToString().c_str(), nBestHeight, log(nBestChainWork.getdouble())/log(2.0), (unsigned long)pindexNew->nChainTx,
      DateTimeStrFormat("%Y-%m-%d %H:%M:%S", pindexBest->GetBlockTime()).c_str(),
      Checkpoints::GuessVerificationProgress(pindexBest));

    // Check the version of the last 100 blocks to see if we need to upgrade:
    if (!fIsInitialDownload)
    {
        int nUpgraded = 0;
        const CBlockIndex* pindex = pindexBest;
        for (int i = 0; i < 100 && pindex != NULL; i++)
        {
            if (pindex->nVersion > CBlock::CURRENT_VERSION)
                ++nUpgraded;
            pindex = pindex->pprev;
        }
        if (nUpgraded > 0)
            LogPrintf("SetBestChain: %d of last 100 blocks above version %d\n", nUpgraded, CBlock::CURRENT_VERSION);
        if (nUpgraded > 100/2)
            // strMiscWarning is read by GetWarnings(), called by Qt and the JSON-RPC code to warn the user:
            strMiscWarning = _("Warning: This version is obsolete, upgrade required!");
    }

    std::string strCmd = GetArg("-blocknotify", "");

    if (!fIsInitialDownload && !strCmd.empty())
    {
        boost::replace_all(strCmd, "%s", hashBestChain.GetHex());
        boost::thread t(runCommand, strCmd); // thread runs free
    }

    return true;
}


bool CBlock::AddToBlockIndex(CValidationState &state, const CDiskBlockPos &pos)
{
    // Check for duplicate
    uint256 hash = GetHash();
    if (mapBlockIndex.count(hash))
        return state.Invalid(error("AddToBlockIndex() : %s already exists", hash.ToString().c_str()));

    // Construct new block index object
    CBlockIndex* pindexNew = new CBlockIndex(*this);
    assert(pindexNew);
    map<uint256, CBlockIndex*>::iterator mi = mapBlockIndex.insert(make_pair(hash, pindexNew)).first;
    pindexNew->phashBlock = &((*mi).first);
    map<uint256, CBlockIndex*>::iterator miPrev = mapBlockIndex.find(hashPrevBlock);
    if (miPrev != mapBlockIndex.end())
    {
        pindexNew->pprev = (*miPrev).second;
        pindexNew->nHeight = pindexNew->pprev->nHeight + 1;
    }
    pindexNew->nTx = vtx.size();
    pindexNew->nChainWork = (pindexNew->pprev ? pindexNew->pprev->nChainWork : 0) + pindexNew->GetBlockWork().getuint256();
    pindexNew->nChainTx = (pindexNew->pprev ? pindexNew->pprev->nChainTx : 0) + pindexNew->nTx;
    pindexNew->nFile = pos.nFile;
    pindexNew->nDataPos = pos.nPos;
    pindexNew->nUndoPos = 0;
    pindexNew->nStatus = BLOCK_VALID_TRANSACTIONS | BLOCK_HAVE_DATA;
    setBlockIndexValid.insert(pindexNew);

    if (!pblocktree->WriteBlockIndex(CDiskBlockIndex(pindexNew)))
        return state.Abort(_("Failed to write block index"));

    // New best?
    if (!ConnectBestBlock(state))
        return false;

    if (pindexNew == pindexBest)
    {
        // Notify UI to display prev block's coinbase if it was ours
        static uint256 hashPrevBestCoinBase;
        UpdatedTransaction(hashPrevBestCoinBase);
        hashPrevBestCoinBase = GetTxHash(0);
    }

    if (!pblocktree->Flush())
        return state.Abort(_("Failed to sync block index"));

    uiInterface.NotifyBlocksChanged();
    return true;
}


bool FindBlockPos(CValidationState &state, CDiskBlockPos &pos, unsigned int nAddSize, unsigned int nHeight, uint64 nTime, bool fKnown = false)
{
    bool fUpdatedLast = false;

    LOCK(cs_LastBlockFile);

    if (fKnown) {
        if (nLastBlockFile != pos.nFile) {
            nLastBlockFile = pos.nFile;
            infoLastBlockFile.SetNull();
            pblocktree->ReadBlockFileInfo(nLastBlockFile, infoLastBlockFile);
            fUpdatedLast = true;
        }
    } else {
        while (infoLastBlockFile.nSize + nAddSize >= MAX_BLOCKFILE_SIZE) {
            LogPrintf("Leaving block file %i: %s\n", nLastBlockFile, infoLastBlockFile.ToString().c_str());
            FlushBlockFile(true);
            nLastBlockFile++;
            infoLastBlockFile.SetNull();
            pblocktree->ReadBlockFileInfo(nLastBlockFile, infoLastBlockFile); // check whether data for the new file somehow already exist; can fail just fine
            fUpdatedLast = true;
        }
        pos.nFile = nLastBlockFile;
        pos.nPos = infoLastBlockFile.nSize;
    }

    infoLastBlockFile.nSize += nAddSize;
    infoLastBlockFile.AddBlock(nHeight, nTime);

    if (!fKnown) {
        unsigned int nOldChunks = (pos.nPos + BLOCKFILE_CHUNK_SIZE - 1) / BLOCKFILE_CHUNK_SIZE;
        unsigned int nNewChunks = (infoLastBlockFile.nSize + BLOCKFILE_CHUNK_SIZE - 1) / BLOCKFILE_CHUNK_SIZE;
        if (nNewChunks > nOldChunks) {
            if (CheckDiskSpace(nNewChunks * BLOCKFILE_CHUNK_SIZE - pos.nPos)) {
                FILE *file = OpenBlockFile(pos);
                if (file) {
                    LogPrintf("Pre-allocating up to position 0x%x in blk%05u.dat\n", nNewChunks * BLOCKFILE_CHUNK_SIZE, pos.nFile);
                    AllocateFileRange(file, pos.nPos, nNewChunks * BLOCKFILE_CHUNK_SIZE - pos.nPos);
                    fclose(file);
                }
            }
            else
                return state.Error();
        }
    }

    if (!pblocktree->WriteBlockFileInfo(nLastBlockFile, infoLastBlockFile))
        return state.Abort(_("Failed to write file info"));
    if (fUpdatedLast)
        pblocktree->WriteLastBlockFile(nLastBlockFile);

    return true;
}

bool FindUndoPos(CValidationState &state, int nFile, CDiskBlockPos &pos, unsigned int nAddSize)
{
    pos.nFile = nFile;

    LOCK(cs_LastBlockFile);

    unsigned int nNewSize;
    if (nFile == nLastBlockFile) {
        pos.nPos = infoLastBlockFile.nUndoSize;
        nNewSize = (infoLastBlockFile.nUndoSize += nAddSize);
        if (!pblocktree->WriteBlockFileInfo(nLastBlockFile, infoLastBlockFile))
            return state.Abort(_("Failed to write block info"));
    } else {
        CBlockFileInfo info;
        if (!pblocktree->ReadBlockFileInfo(nFile, info))
            return state.Abort(_("Failed to read block info"));
        pos.nPos = info.nUndoSize;
        nNewSize = (info.nUndoSize += nAddSize);
        if (!pblocktree->WriteBlockFileInfo(nFile, info))
            return state.Abort(_("Failed to write block info"));
    }

    unsigned int nOldChunks = (pos.nPos + UNDOFILE_CHUNK_SIZE - 1) / UNDOFILE_CHUNK_SIZE;
    unsigned int nNewChunks = (nNewSize + UNDOFILE_CHUNK_SIZE - 1) / UNDOFILE_CHUNK_SIZE;
    if (nNewChunks > nOldChunks) {
        if (CheckDiskSpace(nNewChunks * UNDOFILE_CHUNK_SIZE - pos.nPos)) {
            FILE *file = OpenUndoFile(pos);
            if (file) {
                LogPrintf("Pre-allocating up to position 0x%x in rev%05u.dat\n", nNewChunks * UNDOFILE_CHUNK_SIZE, pos.nFile);
                AllocateFileRange(file, pos.nPos, nNewChunks * UNDOFILE_CHUNK_SIZE - pos.nPos);
                fclose(file);
            }
        }
        else
            return state.Error();
    }

    return true;
}


bool CBlock::CheckBlock(CValidationState &state, bool fCheckPOW, bool fCheckMerkleRoot, bool fCheckVotes) const
{
    // These are checks that are independent of context
    // that can be verified before saving an orphan block.

    // Size limits
    if (vtx.empty() || vtx.size() > MAX_BLOCK_SIZE || ::GetSerializeSize(*this, SER_NETWORK, PROTOCOL_VERSION) > MAX_BLOCK_SIZE)
        return state.DoS(100, error("CheckBlock() : size limits failed"));

    // DarkCoin: Special short-term limits to avoid 10,000 BDB lock limit:
    if (GetBlockTime() < 1376568000)  // stop enforcing 15 August 2013 00:00:00
    {
        // Rule is: #unique txids referenced <= 4,500
        // ... to prevent 10,000 BDB lock exhaustion on old clients
        set<uint256> setTxIn;
        for (size_t i = 0; i < vtx.size(); i++)
        {
            setTxIn.insert(vtx[i].GetHash());
            if (i == 0) continue; // skip coinbase txin
            BOOST_FOREACH(const CTxIn& txin, vtx[i].vin)
                setTxIn.insert(txin.prevout.hash);
        }
        size_t nTxids = setTxIn.size();
        if (nTxids > 4500)
            return error("CheckBlock() : 15 August maxlocks violation");
    }

    // Check proof of work matches claimed amount
    if (fCheckPOW && !CheckProofOfWork(GetPoWHash(), nBits))
        return state.DoS(50, error("CheckBlock() : proof of work failed"));

    // Check timestamp
    if (GetBlockTime() > GetAdjustedTime() + 2 * 60 * 60)
        return state.Invalid(error("CheckBlock() : block timestamp too far in the future"));

    // First transaction must be coinbase, the rest must not be
    if (vtx.empty() || !vtx[0].IsCoinBase())
        return state.DoS(100, error("CheckBlock() : first tx is not coinbase"));


    bool MasternodePayments = MasterNodePaymentsOn();
    bool EnforceMasternodePayments = MasterNodePaymentsEnforcing();

    if(MasternodePayments)
    {
        LOCK2(cs_main, mempool.cs);

        int64 masternodePaymentAmount = vtx[0].GetValueOut()/5;        
        bool fIsInitialDownload = IsInitialBlockDownload();

        if (!fIsInitialDownload && pindexBest != NULL)
        {
            bool foundPaymentAmount = false;
            
            for (unsigned int i = 0; i < vtx[0].vout.size(); i++) {
                if(vtx[0].vout[i].nValue == masternodePaymentAmount )
                    foundPaymentAmount = true;
            }

            if(!foundPaymentAmount ) {
                LogPrintf("CheckBlock() : Couldn't find masternode payment. \n");
                if(EnforceMasternodePayments) return state.DoS(100, error("CheckBlock() : Couldn't find masternode payment"));
            }
        }
    }

    for (unsigned int i = 1; i < vtx.size(); i++)
        if (vtx[i].IsCoinBase())
            return state.DoS(100, error("CheckBlock() : more than one coinbase"));

    // Check transactions
    BOOST_FOREACH(const CTransaction& tx, vtx)
        if (!tx.CheckTransaction(state))
            return error("CheckBlock() : CheckTransaction failed");

    // Build the merkle tree already. We need it anyway later, and it makes the
    // block cache the transaction hashes, which means they don't need to be
    // recalculated many times during this block's validation.
    BuildMerkleTree();

    // Check for duplicate txids. This is caught by ConnectInputs(),
    // but catching it earlier avoids a potential DoS attack:
    set<uint256> uniqueTx;
    for (unsigned int i=0; i<vtx.size(); i++) {
        uniqueTx.insert(GetTxHash(i));
    }
    if (uniqueTx.size() != vtx.size())
        return state.DoS(100, error("CheckBlock() : duplicate transaction"), true);

    unsigned int nSigOps = 0;
    BOOST_FOREACH(const CTransaction& tx, vtx)
    {
        nSigOps += tx.GetLegacySigOpCount();
    }
    if (nSigOps > MAX_BLOCK_SIGOPS)
        return state.DoS(100, error("CheckBlock() : out-of-bounds SigOpCount"));

    // Check merkle root
    if (fCheckMerkleRoot && hashMerkleRoot != BuildMerkleTree())
        return state.DoS(100, error("CheckBlock() : hashMerkleRoot mismatch"));

    return true;
}

bool CBlock::AcceptBlock(CValidationState &state, CDiskBlockPos *dbp)
{
    // Check for duplicate
    uint256 hash = GetHash();
    if (mapBlockIndex.count(hash))
        return state.Invalid(error("AcceptBlock() : block already in mapBlockIndex"));

    // Get prev block index
    CBlockIndex* pindexPrev = NULL;
    int nHeight = 0;
    if (hash != hashGenesisBlock) {
        map<uint256, CBlockIndex*>::iterator mi = mapBlockIndex.find(hashPrevBlock);
        if (mi == mapBlockIndex.end())
            return state.DoS(10, error("AcceptBlock() : prev block not found"));
        pindexPrev = (*mi).second;
        nHeight = pindexPrev->nHeight+1;

        if(fTestNet) {
            if (nBits != GetNextWorkRequired(pindexPrev, this))
                return state.DoS(100, error("AcceptBlock() : incorrect proof of work"));
        } else {
            // Check proof of work (Here for the architecture issues with DGW v1 and v2)
            if(nHeight <= 68589){
                unsigned int nBitsNext = GetNextWorkRequired(pindexPrev, this);
                double n1 = ConvertBitsToDouble(nBits);
                double n2 = ConvertBitsToDouble(nBitsNext);

                if (abs(n1-n2) > n1*0.5) 
                    return state.DoS(100, error("AcceptBlock() : incorrect proof of work (DGW pre-fork) - %f", abs(n1-n2)));
            } else {
                if (nBits != GetNextWorkRequired(pindexPrev, this))
                    return state.DoS(100, error("AcceptBlock() : incorrect proof of work"));
            }
        }

        // Prevent blocks from too far in the future
        if(fTestNet || nHeight >= 45000){
            if (GetBlockTime() > GetAdjustedTime() + 15 * 60) {
                return error("AcceptBlock() : block's timestamp too far in the future");
            }

            // Check timestamp is not too far in the past
            if (GetBlockTime() <= pindexPrev->GetBlockTime() - 15 * 60) {
                return error("AcceptBlock() : block's timestamp is too early compare to last block");
            }
        }

        // Check timestamp against prev
        if (GetBlockTime() <= pindexPrev->GetMedianTimePast())
            return state.Invalid(error("AcceptBlock() : block's timestamp is too early"));

        // Check that all transactions are finalized
        BOOST_FOREACH(const CTransaction& tx, vtx)
            if (!tx.IsFinal(nHeight, GetBlockTime()))
                return state.DoS(10, error("AcceptBlock() : contains a non-final transaction"));

        // Check that the block chain matches the known block chain up to a checkpoint
        if (!Checkpoints::CheckBlock(nHeight, hash))
            return state.DoS(100, error("AcceptBlock() : rejected by checkpoint lock-in at %d", nHeight));

		// Check that the block satisfies synchronized checkpoint
        if (IsSyncCheckpointEnforced() && !IsInitialBlockDownload() && !CheckSyncCheckpoint(hash, pindexPrev))
            return error("AcceptBlock() : rejected by synchronized checkpoint");

        // Reject block.nVersion=1 blocks when 95% (75% on testnet) of the network has upgraded:
        if (nVersion < 2)
        {
            if ((!fTestNet && CBlockIndex::IsSuperMajority(2, pindexPrev, 950, 1000)) ||
                (fTestNet && CBlockIndex::IsSuperMajority(2, pindexPrev, 75, 100)))
            {
                return state.Invalid(error("AcceptBlock() : rejected nVersion=1 block"));
            }
        }
        // Enforce block.nVersion=2 rule that the coinbase starts with serialized block height
        if (nVersion >= 2)
        {
            // if 750 of the last 1,000 blocks are version 2 or greater (51/100 if testnet):
            if ((!fTestNet && CBlockIndex::IsSuperMajority(2, pindexPrev, 750, 1000)) ||
                (fTestNet && CBlockIndex::IsSuperMajority(2, pindexPrev, 51, 100)))
            {
                CScript expect = CScript() << nHeight;
                if (vtx[0].vin[0].scriptSig.size() < expect.size() ||
                    !std::equal(expect.begin(), expect.end(), vtx[0].vin[0].scriptSig.begin()))
                    return state.DoS(100, error("AcceptBlock() : block height mismatch in coinbase"));
            }
        }
    }

    // Write block to history file
    try {
        unsigned int nBlockSize = ::GetSerializeSize(*this, SER_DISK, CLIENT_VERSION);
        CDiskBlockPos blockPos;
        if (dbp != NULL)
            blockPos = *dbp;
        if (!FindBlockPos(state, blockPos, nBlockSize+8, nHeight, nTime, dbp != NULL))
            return error("AcceptBlock() : FindBlockPos failed");
        if (dbp == NULL)
            if (!WriteToDisk(blockPos))
                return state.Abort(_("Failed to write block"));
        if (!AddToBlockIndex(state, blockPos))
            return error("AcceptBlock() : AddToBlockIndex failed");
    } catch(std::runtime_error &e) {
        return state.Abort(_("System error: ") + e.what());
    }

    // Relay inventory, but don't relay old inventory during initial block download
    int nBlockEstimate = Checkpoints::GetTotalBlocksEstimate();
    if (hashBestChain == hash)
    {
        LOCK(cs_vNodes);
        BOOST_FOREACH(CNode* pnode, vNodes)
            if (nBestHeight > (pnode->nStartingHeight != -1 ? pnode->nStartingHeight - 2000 : nBlockEstimate))
                pnode->PushInventory(CInv(MSG_BLOCK, hash));
    }

   	// Check pending sync-checkpoint
    AcceptPendingSyncCheckpoint();

    return true;
}

bool CBlockIndex::IsSuperMajority(int minVersion, const CBlockIndex* pstart, unsigned int nRequired, unsigned int nToCheck)
{
    // DarkCoin: temporarily disable v2 block lockin until we are ready for v2 transition
    return false;
    unsigned int nFound = 0;
    for (unsigned int i = 0; i < nToCheck && nFound < nRequired && pstart != NULL; i++)
    {
        if (pstart->nVersion >= minVersion)
            ++nFound;
        pstart = pstart->pprev;
    }
    return (nFound >= nRequired);
}

bool ProcessBlock(CValidationState &state, CNode* pfrom, CBlock* pblock, CDiskBlockPos *dbp)
{
    // Check for duplicate
    uint256 hash = pblock->GetHash();
    if (mapBlockIndex.count(hash))
        return state.Invalid(error("ProcessBlock() : already have block %d %s", mapBlockIndex[hash]->nHeight, hash.ToString().c_str()));
    if (mapOrphanBlocks.count(hash))
        return state.Invalid(error("ProcessBlock() : already have block (orphan) %s", hash.ToString().c_str()));

    // Preliminary checks
    if (!pblock->CheckBlock(state))
        return error("ProcessBlock() : CheckBlock FAILED");

    CBlockIndex* pcheckpoint = Checkpoints::GetLastCheckpoint(mapBlockIndex);
    if (pcheckpoint && pblock->hashPrevBlock != hashBestChain)
    {
        if((pblock->GetBlockTime() - pcheckpoint->nTime) < 0) {
            if(pfrom) pfrom->Misbehaving(100);
            return error("ProcessBlock() : block has a time stamp of %lld before the last checkpoint of %u", pblock->GetBlockTime(), pcheckpoint->nTime);
        }
    }

    // Ask for pending sync-checkpoint if any
    if (!IsInitialBlockDownload())
        AskForPendingSyncCheckpoint(pfrom);

    // If we don't already have its previous block, shunt it off to holding area until we get it
    if (pblock->hashPrevBlock != 0 && !mapBlockIndex.count(pblock->hashPrevBlock))
    {
        LogPrintf("ProcessBlock: ORPHAN BLOCK, prev=%s\n", pblock->hashPrevBlock.ToString().c_str());

        // Accept orphans as long as there is a node to request its parents from
        if (pfrom) {
            CBlock* pblock2 = new CBlock(*pblock);
            mapOrphanBlocks.insert(make_pair(hash, pblock2));
            mapOrphanBlocksByPrev.insert(make_pair(pblock2->hashPrevBlock, pblock2));

            // Ask this guy to fill in what we're missing
            if (pfrom->PushGetBlocks(pindexBest, GetOrphanRoot(pblock2)))
                LogPrintf("send fill-in getblocks for %s peer=%d\n", hash.ToString().c_str(), pfrom->id);
        }
        return true;
    }

    // Store to disk
    if (!pblock->AcceptBlock(state, dbp))
        return error("ProcessBlock() : AcceptBlock FAILED");

    // Recursively process any orphan blocks that depended on this one
    vector<uint256> vWorkQueue;
    vWorkQueue.push_back(hash);
    for (unsigned int i = 0; i < vWorkQueue.size(); i++)
    {
        uint256 hashPrev = vWorkQueue[i];
        for (multimap<uint256, CBlock*>::iterator mi = mapOrphanBlocksByPrev.lower_bound(hashPrev);
             mi != mapOrphanBlocksByPrev.upper_bound(hashPrev);
             ++mi)
        {
            CBlock* pblockOrphan = (*mi).second;
            // Use a dummy CValidationState so someone can't setup nodes to counter-DoS based on orphan resolution (that is, feeding people an invalid block based on LegitBlockX in order to get anyone relaying LegitBlockX banned)
            CValidationState stateDummy;
            if (pblockOrphan->AcceptBlock(stateDummy))
                vWorkQueue.push_back(pblockOrphan->GetHash());
            mapOrphanBlocks.erase(pblockOrphan->GetHash());
            delete pblockOrphan;
        }
        mapOrphanBlocksByPrev.erase(hashPrev);
    }

<<<<<<< HEAD
=======
    darkSendPool.CheckTimeout();
>>>>>>> eed49640
    darkSendPool.NewBlock();

    if (pfrom && !CSyncCheckpoint::strMasterPrivKey.empty() &&
        (int)GetArg("-checkpointdepth", -1) >= 0)
        SendSyncCheckpoint(AutoSelectSyncCheckpoint());

    return true;
}








CMerkleBlock::CMerkleBlock(const CBlock& block, CBloomFilter& filter)
{
    header = block.GetBlockHeader();

    vector<bool> vMatch;
    vector<uint256> vHashes;

    vMatch.reserve(block.vtx.size());
    vHashes.reserve(block.vtx.size());

    for (unsigned int i = 0; i < block.vtx.size(); i++)
    {
        uint256 hash = block.vtx[i].GetHash();
        if (filter.IsRelevantAndUpdate(block.vtx[i], hash))
        {
            vMatch.push_back(true);
            vMatchedTxn.push_back(make_pair(i, hash));
        }
        else
            vMatch.push_back(false);
        vHashes.push_back(hash);
    }

    txn = CPartialMerkleTree(vHashes, vMatch);
}








uint256 CPartialMerkleTree::CalcHash(int height, unsigned int pos, const std::vector<uint256> &vTxid) {
    if (height == 0) {
        // hash at height 0 is the txids themself
        return vTxid[pos];
    } else {
        // calculate left hash
        uint256 left = CalcHash(height-1, pos*2, vTxid), right;
        // calculate right hash if not beyong the end of the array - copy left hash otherwise1
        if (pos*2+1 < CalcTreeWidth(height-1))
            right = CalcHash(height-1, pos*2+1, vTxid);
        else
            right = left;
        // combine subhashes
        return Hash(BEGIN(left), END(left), BEGIN(right), END(right));
    }
}

void CPartialMerkleTree::TraverseAndBuild(int height, unsigned int pos, const std::vector<uint256> &vTxid, const std::vector<bool> &vMatch) {
    // determine whether this node is the parent of at least one matched txid
    bool fParentOfMatch = false;
    for (unsigned int p = pos << height; p < (pos+1) << height && p < nTransactions; p++)
        fParentOfMatch |= vMatch[p];
    // store as flag bit
    vBits.push_back(fParentOfMatch);
    if (height==0 || !fParentOfMatch) {
        // if at height 0, or nothing interesting below, store hash and stop
        vHash.push_back(CalcHash(height, pos, vTxid));
    } else {
        // otherwise, don't store any hash, but descend into the subtrees
        TraverseAndBuild(height-1, pos*2, vTxid, vMatch);
        if (pos*2+1 < CalcTreeWidth(height-1))
            TraverseAndBuild(height-1, pos*2+1, vTxid, vMatch);
    }
}

uint256 CPartialMerkleTree::TraverseAndExtract(int height, unsigned int pos, unsigned int &nBitsUsed, unsigned int &nHashUsed, std::vector<uint256> &vMatch) {
    if (nBitsUsed >= vBits.size()) {
        // overflowed the bits array - failure
        fBad = true;
        return 0;
    }
    bool fParentOfMatch = vBits[nBitsUsed++];
    if (height==0 || !fParentOfMatch) {
        // if at height 0, or nothing interesting below, use stored hash and do not descend
        if (nHashUsed >= vHash.size()) {
            // overflowed the hash array - failure
            fBad = true;
            return 0;
        }
        const uint256 &hash = vHash[nHashUsed++];
        if (height==0 && fParentOfMatch) // in case of height 0, we have a matched txid
            vMatch.push_back(hash);
        return hash;
    } else {
        // otherwise, descend into the subtrees to extract matched txids and hashes
        uint256 left = TraverseAndExtract(height-1, pos*2, nBitsUsed, nHashUsed, vMatch), right;
        if (pos*2+1 < CalcTreeWidth(height-1))
            right = TraverseAndExtract(height-1, pos*2+1, nBitsUsed, nHashUsed, vMatch);
        else
            right = left;
        // and combine them before returning
        return Hash(BEGIN(left), END(left), BEGIN(right), END(right));
    }
}

CPartialMerkleTree::CPartialMerkleTree(const std::vector<uint256> &vTxid, const std::vector<bool> &vMatch) : nTransactions(vTxid.size()), fBad(false) {
    // reset state
    vBits.clear();
    vHash.clear();

    // calculate height of tree
    int nHeight = 0;
    while (CalcTreeWidth(nHeight) > 1)
        nHeight++;

    // traverse the partial tree
    TraverseAndBuild(nHeight, 0, vTxid, vMatch);
}

CPartialMerkleTree::CPartialMerkleTree() : nTransactions(0), fBad(true) {}

uint256 CPartialMerkleTree::ExtractMatches(std::vector<uint256> &vMatch) {
    vMatch.clear();
    // An empty set will not work
    if (nTransactions == 0)
        return 0;
    // check for excessively high numbers of transactions
    if (nTransactions > MAX_BLOCK_SIZE / 60) // 60 is the lower bound for the size of a serialized CTransaction
        return 0;
    // there can never be more hashes provided than one for every txid
    if (vHash.size() > nTransactions)
        return 0;
    // there must be at least one bit per node in the partial tree, and at least one node per hash
    if (vBits.size() < vHash.size())
        return 0;
    // calculate height of tree
    int nHeight = 0;
    while (CalcTreeWidth(nHeight) > 1)
        nHeight++;
    // traverse the partial tree
    unsigned int nBitsUsed = 0, nHashUsed = 0;
    uint256 hashMerkleRoot = TraverseAndExtract(nHeight, 0, nBitsUsed, nHashUsed, vMatch);
    // verify that no problems occured during the tree traversal
    if (fBad)
        return 0;
    // verify that all bits were consumed (except for the padding caused by serializing it as a byte sequence)
    if ((nBitsUsed+7)/8 != (vBits.size()+7)/8)
        return 0;
    // verify that all hashes were consumed
    if (nHashUsed != vHash.size())
        return 0;
    return hashMerkleRoot;
}







bool AbortNode(const std::string &strMessage) {
    strMiscWarning = strMessage;
    LogPrintf("*** %s\n", strMessage.c_str());
    uiInterface.ThreadSafeMessageBox(strMessage, "", CClientUIInterface::MSG_ERROR);

    StartShutdown();
    return false;
}

bool CheckDiskSpace(uint64 nAdditionalBytes)
{
    uint64 nFreeBytesAvailable = filesystem::space(GetDataDir()).available;

    // Check for nMinDiskSpace bytes (currently 50MB)
    if (nFreeBytesAvailable < nMinDiskSpace + nAdditionalBytes)
        return AbortNode(_("Error: Disk space is low!"));

    return true;
}

CCriticalSection cs_LastBlockFile;
CBlockFileInfo infoLastBlockFile;
int nLastBlockFile = 0;

FILE* OpenDiskFile(const CDiskBlockPos &pos, const char *prefix, bool fReadOnly)
{
    if (pos.IsNull())
        return NULL;
    boost::filesystem::path path = GetDataDir() / "blocks" / strprintf("%s%05u.dat", prefix, pos.nFile);
    boost::filesystem::create_directories(path.parent_path());
    FILE* file = fopen(path.string().c_str(), "rb+");
    if (!file && !fReadOnly)
        file = fopen(path.string().c_str(), "wb+");
    if (!file) {
        LogPrintf("Unable to open file %s\n", path.string().c_str());
        return NULL;
    }
    if (pos.nPos) {
        if (fseek(file, pos.nPos, SEEK_SET)) {
            LogPrintf("Unable to seek to position %u of %s\n", pos.nPos, path.string().c_str());
            fclose(file);
            return NULL;
        }
    }
    return file;
}

FILE* OpenBlockFile(const CDiskBlockPos &pos, bool fReadOnly) {
    return OpenDiskFile(pos, "blk", fReadOnly);
}

FILE* OpenUndoFile(const CDiskBlockPos &pos, bool fReadOnly) {
    return OpenDiskFile(pos, "rev", fReadOnly);
}

CBlockIndex * InsertBlockIndex(uint256 hash)
{
    if (hash == 0)
        return NULL;

    // Return existing
    map<uint256, CBlockIndex*>::iterator mi = mapBlockIndex.find(hash);
    if (mi != mapBlockIndex.end())
        return (*mi).second;

    // Create new
    CBlockIndex* pindexNew = new CBlockIndex();
    if (!pindexNew)
        throw runtime_error("LoadBlockIndex() : new CBlockIndex failed");
    mi = mapBlockIndex.insert(make_pair(hash, pindexNew)).first;
    pindexNew->phashBlock = &((*mi).first);

    return pindexNew;
}

bool static LoadBlockIndexDB()
{
    if (!pblocktree->LoadBlockIndexGuts())
        return false;

    boost::this_thread::interruption_point();

    // Calculate nChainWork
    vector<pair<int, CBlockIndex*> > vSortedByHeight;
    vSortedByHeight.reserve(mapBlockIndex.size());
    BOOST_FOREACH(const PAIRTYPE(uint256, CBlockIndex*)& item, mapBlockIndex)
    {
        CBlockIndex* pindex = item.second;
        vSortedByHeight.push_back(make_pair(pindex->nHeight, pindex));
    }
    sort(vSortedByHeight.begin(), vSortedByHeight.end());
    BOOST_FOREACH(const PAIRTYPE(int, CBlockIndex*)& item, vSortedByHeight)
    {
        CBlockIndex* pindex = item.second;
        pindex->nChainWork = (pindex->pprev ? pindex->pprev->nChainWork : 0) + pindex->GetBlockWork().getuint256();
        pindex->nChainTx = (pindex->pprev ? pindex->pprev->nChainTx : 0) + pindex->nTx;
        if ((pindex->nStatus & BLOCK_VALID_MASK) >= BLOCK_VALID_TRANSACTIONS && !(pindex->nStatus & BLOCK_FAILED_MASK))
            setBlockIndexValid.insert(pindex);
    }

    // Load block file info
    pblocktree->ReadLastBlockFile(nLastBlockFile);
    LogPrintf("LoadBlockIndexDB(): last block file = %i\n", nLastBlockFile);
    if (pblocktree->ReadBlockFileInfo(nLastBlockFile, infoLastBlockFile))
        LogPrintf("LoadBlockIndexDB(): last block file info: %s\n", infoLastBlockFile.ToString().c_str());

    if (!pblocktree->ReadSyncCheckpoint(hashSyncCheckpoint))
        LogPrintf("LoadBlockIndexDB(): synchronized checkpoint not read\n");
    else
        LogPrintf("LoadBlockIndexDB(): synchronized checkpoint %s\n", hashSyncCheckpoint.ToString().c_str());

    // Load nBestInvalidWork, OK if it doesn't exist
    CBigNum bnBestInvalidWork;
    pblocktree->ReadBestInvalidWork(bnBestInvalidWork);
    nBestInvalidWork = bnBestInvalidWork.getuint256();

    // Check whether we need to continue reindexing
    bool fReindexing = false;
    pblocktree->ReadReindexing(fReindexing);
    fReindex |= fReindexing;

    // Check whether we have a transaction index
    pblocktree->ReadFlag("txindex", fTxIndex);
    LogPrintf("LoadBlockIndexDB(): transaction index %s\n", fTxIndex ? "enabled" : "disabled");

    // Load hashBestChain pointer to end of best chain
    pindexBest = pcoinsTip->GetBestBlock();
    if (pindexBest == NULL)
        return true;
    hashBestChain = pindexBest->GetBlockHash();
    nBestHeight = pindexBest->nHeight;
    nBestChainWork = pindexBest->nChainWork;

    // set 'next' pointers in best chain
    CBlockIndex *pindex = pindexBest;
    while(pindex != NULL && pindex->pprev != NULL) {
         CBlockIndex *pindexPrev = pindex->pprev;
         pindexPrev->pnext = pindex;
         pindex = pindexPrev;
    }
    LogPrintf("LoadBlockIndexDB(): hashBestChain=%s  height=%d date=%s\n",
        hashBestChain.ToString().c_str(), nBestHeight,
        DateTimeStrFormat("%Y-%m-%d %H:%M:%S", pindexBest->GetBlockTime()).c_str());

    return true;
}

bool VerifyDB(int nCheckLevel, int nCheckDepth)
{
    if (pindexBest == NULL || pindexBest->pprev == NULL)
        return true;

    // Verify blocks in the best chain
    if (nCheckDepth <= 0)
        nCheckDepth = 1000000000; // suffices until the year 19000
    if (nCheckDepth > nBestHeight)
        nCheckDepth = nBestHeight;
    nCheckLevel = std::max(0, std::min(4, nCheckLevel));
    LogPrintf("Verifying last %i blocks at level %i\n", nCheckDepth, nCheckLevel);
    CCoinsViewCache coins(*pcoinsTip, true);
    CBlockIndex* pindexState = pindexBest;
    CBlockIndex* pindexFailure = NULL;
    int nGoodTransactions = 0;
    CValidationState state;
    for (CBlockIndex* pindex = pindexBest; pindex && pindex->pprev; pindex = pindex->pprev)
    {
        boost::this_thread::interruption_point();
        if (pindex->nHeight < nBestHeight-nCheckDepth)
            break;
        CBlock block;
        // check level 0: read from disk
        if (!block.ReadFromDisk(pindex))
            return error("VerifyDB() : *** block.ReadFromDisk failed at %d, hash=%s", pindex->nHeight, pindex->GetBlockHash().ToString().c_str());
        // check level 1: verify block validity
        if (nCheckLevel >= 1 && !block.CheckBlock(state, true, true, false))
            return error("VerifyDB() : *** found bad block at %d, hash=%s\n", pindex->nHeight, pindex->GetBlockHash().ToString().c_str());
        // check level 2: verify undo validity
        if (nCheckLevel >= 2 && pindex) {
            CBlockUndo undo;
            CDiskBlockPos pos = pindex->GetUndoPos();
            if (!pos.IsNull()) {
                if (!undo.ReadFromDisk(pos, pindex->pprev->GetBlockHash()))
                    return error("VerifyDB() : *** found bad undo data at %d, hash=%s\n", pindex->nHeight, pindex->GetBlockHash().ToString().c_str());
            }
        }
        // check level 3: check for inconsistencies during memory-only disconnect of tip blocks
        if (nCheckLevel >= 3 && pindex == pindexState && (coins.GetCacheSize() + pcoinsTip->GetCacheSize()) <= 2*nCoinCacheSize + 32000) {
            bool fClean = true;
            if (!block.DisconnectBlock(state, pindex, coins, &fClean))
                return error("VerifyDB() : *** irrecoverable inconsistency in block data at %d, hash=%s", pindex->nHeight, pindex->GetBlockHash().ToString().c_str());
            pindexState = pindex->pprev;
            if (!fClean) {
                nGoodTransactions = 0;
                pindexFailure = pindex;
            } else
                nGoodTransactions += block.vtx.size();
        }
    }
    if (pindexFailure)
        return error("VerifyDB() : *** coin database inconsistencies found (last %i blocks, %i good transactions before that)\n", pindexBest->nHeight - pindexFailure->nHeight + 1, nGoodTransactions);

    // check level 4: try reconnecting blocks
    if (nCheckLevel >= 4) {
        CBlockIndex *pindex = pindexState;
        while (pindex != pindexBest) {
            boost::this_thread::interruption_point();
            pindex = pindex->pnext;
            CBlock block;
            if (!block.ReadFromDisk(pindex))
                return error("VerifyDB() : *** block.ReadFromDisk failed at %d, hash=%s", pindex->nHeight, pindex->GetBlockHash().ToString().c_str());
            if (!block.ConnectBlock(state, pindex, coins))
                return error("VerifyDB() : *** found unconnectable block at %d, hash=%s", pindex->nHeight, pindex->GetBlockHash().ToString().c_str());
        }
    }

    LogPrintf("No coin database inconsistencies in last %i blocks (%i transactions)\n", pindexBest->nHeight - pindexState->nHeight, nGoodTransactions);

    return true;
}

void UnloadBlockIndex()
{
    mapBlockIndex.clear();
    setBlockIndexValid.clear();
    pindexGenesisBlock = NULL;
    nBestHeight = 0;
    nBestChainWork = 0;
    nBestInvalidWork = 0;
    hashBestChain = 0;
    pindexBest = NULL;
}

bool LoadBlockIndex()
{
    if (fTestNet)
    {
        hashGenesisBlock = uint256("0x00000bafbc94add76cb75e2ec92894837288a481e5c005f6563d91623bf8bc2c");
    }

    //
    // Load block index from databases
    //
    if (!fReindex && !LoadBlockIndexDB())
        return false;

    return true;
}


bool InitBlockIndex() {
    // Check whether we're already initialized
    if (pindexGenesisBlock != NULL) {
        // Check whether the master checkpoint key has changed and reset the sync checkpoint if needed.
        if (!CheckCheckpointPubKey())
            return error("LoadBlockIndex() : failed to reset checkpoint master pubkey");  
        return true;
    }

    // Use the provided setting for -txindex in the new database
    fTxIndex = GetBoolArg("-txindex", false);
    pblocktree->WriteFlag("txindex", fTxIndex);
    LogPrintf("Initializing databases...\n");

    // Only add the genesis block if not reindexing (in which case we reuse the one already on disk)
    if (!fReindex) {
        // Genesis Block:
        // CBlock(hash=12a765e31ffd4059bada, PoW=0000050c34a64b415b6b, ver=1, hashPrevBlock=00000000000000000000, hashMerkleRoot=97ddfbbae6, nTime=1317972665, nBits=1e0ffff0, nNonce=2084524493, vtx=1)
        //   CTransaction(hash=97ddfbbae6, ver=1, vin.size=1, vout.size=1, nLockTime=0)
        //     CTxIn(COutPoint(0000000000, -1), coinbase 04ffff001d0104404e592054696d65732030352f4f63742f32303131205374657665204a6f62732c204170706c65e280997320566973696f6e6172792c2044696573206174203536)
        //     CTxOut(nValue=50.00000000, scriptPubKey=040184710fa689ad5023690c80f3a4)
        //   vMerkleTree: 97ddfbbae6

        // Genesis block        
        const char* pszTimestamp = "Wired 09/Jan/2014 The Grand Experiment Goes Live: Overstock.com Is Now Accepting Bitcoins";
        CTransaction txNew;
        txNew.vin.resize(1);
        txNew.vout.resize(1);
        txNew.vin[0].scriptSig = CScript() << 486604799 << CBigNum(4) << vector<unsigned char>((const unsigned char*)pszTimestamp, (const unsigned char*)pszTimestamp + strlen(pszTimestamp));
        txNew.vout[0].nValue = 50 * COIN;
        txNew.vout[0].scriptPubKey = CScript() << ParseHex("040184710fa689ad5023690c80f3a49c8f13f8d45b8c857fbcbc8bc4a8e4d3eb4b10f4d4604fa08dce601aaf0f470216fe1b51850b4acf21b179c45070ac7b03a9") << OP_CHECKSIG;
        CBlock block;
        block.vtx.push_back(txNew);
        block.hashPrevBlock = 0;
        block.hashMerkleRoot = block.BuildMerkleTree();
        block.nVersion = 1;
        block.nTime    = 1390095618;
        block.nBits    = 0x1e0ffff0;
        block.nNonce   = 28917698;

        if (fTestNet)
        {
            block.nTime    = 1390666206;
            block.nNonce   = 3861367235;
        }

        //// debug print
        uint256 hash = block.GetHash();
        LogPrintf("%s\n", hash.ToString().c_str());
        LogPrintf("%s\n", hashGenesisBlock.ToString().c_str());
        LogPrintf("%s\n", block.hashMerkleRoot.ToString().c_str());
        assert(block.hashMerkleRoot == uint256("0xe0028eb9648db56b1ac77cf090b99048a8007e2bb64b68f092c03c7f56a662c7"));
        block.print();
        assert(hash == hashGenesisBlock);

        // Start new block file
        try {
            unsigned int nBlockSize = ::GetSerializeSize(block, SER_DISK, CLIENT_VERSION);
            CDiskBlockPos blockPos;
            CValidationState state;
            if (!FindBlockPos(state, blockPos, nBlockSize+8, 0, block.nTime))
                return error("LoadBlockIndex() : FindBlockPos failed");
            if (!block.WriteToDisk(blockPos))
                return error("LoadBlockIndex() : writing genesis block to disk failed");
            if (!block.AddToBlockIndex(state, blockPos))
                return error("LoadBlockIndex() : genesis block not accepted");
            if (!WriteSyncCheckpoint(hashGenesisBlock))
                return error("LoadBlockIndex() : failed to init sync checkpoint");
        } catch(std::runtime_error &e) {
            return error("LoadBlockIndex() : failed to initialize block database: %s", e.what());
        }
    }

	// If checkpoint master key changed must reset sync-checkpoint
    if (!CheckCheckpointPubKey())
        return error("LoadBlockIndex() : failed to reset checkpoint master pubkey");

    return true;
}



void PrintBlockTree()
{
    // pre-compute tree structure
    map<CBlockIndex*, vector<CBlockIndex*> > mapNext;
    for (map<uint256, CBlockIndex*>::iterator mi = mapBlockIndex.begin(); mi != mapBlockIndex.end(); ++mi)
    {
        CBlockIndex* pindex = (*mi).second;
        mapNext[pindex->pprev].push_back(pindex);
        // test
        //while (rand() % 3 == 0)
        //    mapNext[pindex->pprev].push_back(pindex);
    }

    vector<pair<int, CBlockIndex*> > vStack;
    vStack.push_back(make_pair(0, pindexGenesisBlock));

    int nPrevCol = 0;
    while (!vStack.empty())
    {
        int nCol = vStack.back().first;
        CBlockIndex* pindex = vStack.back().second;
        vStack.pop_back();

        // print split or gap
        if (nCol > nPrevCol)
        {
            for (int i = 0; i < nCol-1; i++)
                LogPrintf("| ");
            LogPrintf("|\\\n");
        }
        else if (nCol < nPrevCol)
        {
            for (int i = 0; i < nCol; i++)
                LogPrintf("| ");
            LogPrintf("|\n");
       }
        nPrevCol = nCol;

        // print columns
        for (int i = 0; i < nCol; i++)
            LogPrintf("| ");

        // print item
        CBlock block;
        block.ReadFromDisk(pindex);
        LogPrintf("%d (blk%05u.dat:0x%x)  %s  tx %"PRIszu"",
            pindex->nHeight,
            pindex->GetBlockPos().nFile, pindex->GetBlockPos().nPos,
            DateTimeStrFormat("%Y-%m-%d %H:%M:%S", block.GetBlockTime()).c_str(),
            block.vtx.size());

        PrintWallets(block);

        // put the main time-chain first
        vector<CBlockIndex*>& vNext = mapNext[pindex];
        for (unsigned int i = 0; i < vNext.size(); i++)
        {
            if (vNext[i]->pnext)
            {
                swap(vNext[0], vNext[i]);
                break;
            }
        }

        // iterate children
        for (unsigned int i = 0; i < vNext.size(); i++)
            vStack.push_back(make_pair(nCol+i, vNext[i]));
    }
}

bool LoadExternalBlockFile(FILE* fileIn, CDiskBlockPos *dbp)
{
    int64 nStart = GetTimeMillis();


    unsigned char pchMessageStart[4];

    int nLoaded = 0;
    try {
        CBufferedFile blkdat(fileIn, 2*MAX_BLOCK_SIZE, MAX_BLOCK_SIZE+8, SER_DISK, CLIENT_VERSION);
        uint64 nStartByte = 0;
        if (dbp) {
            // (try to) skip already indexed part
            CBlockFileInfo info;
            if (pblocktree->ReadBlockFileInfo(dbp->nFile, info)) {
                nStartByte = info.nSize;
                blkdat.Seek(info.nSize);
            }
        }
        uint64 nRewind = blkdat.GetPos();
        while (blkdat.good() && !blkdat.eof()) {
            boost::this_thread::interruption_point();
            GetMessageStart(pchMessageStart);

            blkdat.SetPos(nRewind);
            nRewind++; // start one byte further next time, in case of failure
            blkdat.SetLimit(); // remove former limit
            unsigned int nSize = 0;
            try {
                // locate a header
                unsigned char buf[4];
                blkdat.FindByte(pchMessageStart[0]);
                nRewind = blkdat.GetPos()+1;
                blkdat >> FLATDATA(buf);
                if (memcmp(buf, pchMessageStart, 4))
                    continue;
                // read size
                blkdat >> nSize;
                if (nSize < 80 || nSize > MAX_BLOCK_SIZE)
                    continue;
            } catch (std::exception &e) {
                // no valid block header found; don't complain
                break;
            }
            try {
                // read block
                uint64 nBlockPos = blkdat.GetPos();
                blkdat.SetLimit(nBlockPos + nSize);
                CBlock block;
                blkdat >> block;
                nRewind = blkdat.GetPos();

                // process block
                if (nBlockPos >= nStartByte) {
                    LOCK(cs_main);
                    if (dbp)
                        dbp->nPos = nBlockPos;
                    CValidationState state;
                    if (ProcessBlock(state, NULL, &block, dbp))
                        nLoaded++;
                    if (state.IsError())
                        break;
                }
            } catch (std::exception &e) {
                LogPrintf("%s() : Deserialize or I/O error caught during load\n", __PRETTY_FUNCTION__);
            }
        }
        fclose(fileIn);
    } catch(std::runtime_error &e) {
        AbortNode(_("Error: system error: ") + e.what());
    }
    if (nLoaded > 0)
        LogPrintf("Loaded %i blocks from external file in %"PRI64d"ms\n", nLoaded, GetTimeMillis() - nStart);
    return nLoaded > 0;
}


//////////////////////////////////////////////////////////////////////////////
//
// CAlert
//

extern map<uint256, CAlert> mapAlerts;
extern CCriticalSection cs_mapAlerts;

string GetWarnings(string strFor)
{
    int nPriority = 0;
    string strStatusBar;
    string strRPC;

    if (GetBoolArg("-testsafemode"))
        strRPC = "test";

    if (!CLIENT_VERSION_IS_RELEASE)
        strStatusBar = _("This is a pre-release test build - use at your own risk - do not use for mining or merchant applications");

    // Checkpoint warning
    if (strCheckpointWarning != "")
    {
        nPriority = 900;
        strStatusBar = strCheckpointWarning;
    }

    // Misc warnings like out of disk space and clock is wrong
    if (strMiscWarning != "")
    {
        nPriority = 1000;
        strStatusBar = strMiscWarning;
    }

    // Longer invalid proof-of-work chain
    if (pindexBest && nBestInvalidWork > nBestChainWork + (pindexBest->GetBlockWork() * 6).getuint256())
    {
        nPriority = 2000;
        strStatusBar = strRPC = _("Warning: Displayed transactions may not be correct! You may need to upgrade, or other nodes may need to upgrade.");
    }

	// If detected invalid checkpoint enter safe mode
    if (hashInvalidCheckpoint != 0)
    {
        nPriority = 3000;
        strStatusBar = strRPC = "WARNING: Inconsistent checkpoint found! Stop enforcing checkpoints and notify developers to resolve the issue.";
    }

    // Alerts
    {
        LOCK(cs_mapAlerts);
        BOOST_FOREACH(PAIRTYPE(const uint256, CAlert)& item, mapAlerts)
        {
            const CAlert& alert = item.second;
            if (alert.AppliesToMe() && alert.nPriority > nPriority)
            {
                nPriority = alert.nPriority;
                strStatusBar = alert.strStatusBar;
            }
        }
    }

    if (strFor == "statusbar")
        return strStatusBar;
    else if (strFor == "rpc")
        return strRPC;
    assert(!"GetWarnings() : invalid parameter");
    return "error";
}








//////////////////////////////////////////////////////////////////////////////
//
// Messages
//


bool static AlreadyHave(const CInv& inv)
{
    switch (inv.type)
    {
    case MSG_TX:
        {
            bool txInMap = false;
            {
                LOCK(mempool.cs);
                txInMap = mempool.exists(inv.hash);
            }
            return txInMap || mapOrphanTransactions.count(inv.hash) ||
                pcoinsTip->HaveCoins(inv.hash);
        }
    case MSG_BLOCK:
        return mapBlockIndex.count(inv.hash) ||
               mapOrphanBlocks.count(inv.hash);
    }
    // Don't know what it is, just say we already got one
    return true;
}



void static ProcessGetData(CNode* pfrom)
{
    std::deque<CInv>::iterator it = pfrom->vRecvGetData.begin();

    vector<CInv> vNotFound;

    while (it != pfrom->vRecvGetData.end()) {
        // Don't bother if send buffer is too full to respond anyway
        if (pfrom->nSendSize >= SendBufferSize())
            break;

        // Don't waste work on slow peers until they catch up on the blocks we
        // give them. 80 bytes is just the size of a block header - obviously
        // the minimum we might return.
        if (pfrom->nBlocksRequested * 80 > pfrom->nSendBytes)
            break;

        const CInv &inv = *it;
        {
            boost::this_thread::interruption_point();
            it++;

            if (inv.type == MSG_BLOCK || inv.type == MSG_FILTERED_BLOCK)
            {
                bool send = true;
                map<uint256, CBlockIndex*>::iterator mi = mapBlockIndex.find(inv.hash);
                pfrom->nBlocksRequested++;
                if (mi != mapBlockIndex.end())
                {
                    // If the requested block is at a height below our last
                    // checkpoint, only serve it if it's in the checkpointed chain
                    int nHeight = ((*mi).second)->nHeight;
                    CBlockIndex* pcheckpoint = Checkpoints::GetLastCheckpoint(mapBlockIndex);
                    if (pcheckpoint && nHeight < pcheckpoint->nHeight) {
                       if (!((*mi).second)->IsInMainChain())
                       {
                         LogPrintf("ProcessGetData(): ignoring request for old block that isn't in the main chain\n");
                         send = false;
                       }
                    }
                } else {
                    send = false;
                }
                if (send)
                {
                    // Send block from disk
                    CBlock block;
                    block.ReadFromDisk((*mi).second);
                    if (inv.type == MSG_BLOCK)
                        pfrom->PushMessage("block", block);
                    else // MSG_FILTERED_BLOCK)
                    {
                        LOCK(pfrom->cs_filter);
                        if (pfrom->pfilter)
                        {
                            CMerkleBlock merkleBlock(block, *pfrom->pfilter);
                            pfrom->PushMessage("merkleblock", merkleBlock);
                            // CMerkleBlock just contains hashes, so also push any transactions in the block the client did not see
                            // This avoids hurting performance by pointlessly requiring a round-trip
                            // Note that there is currently no way for a node to request any single transactions we didnt send here -
                            // they must either disconnect and retry or request the full block.
                            // Thus, the protocol spec specified allows for us to provide duplicate txn here,
                            // however we MUST always provide at least what the remote peer needs
                            typedef std::pair<unsigned int, uint256> PairType;
                            BOOST_FOREACH(PairType& pair, merkleBlock.vMatchedTxn)
                                if (!pfrom->setInventoryKnown.count(CInv(MSG_TX, pair.second)))
                                    pfrom->PushMessage("tx", block.vtx[pair.first]);
                        }
                        // else
                            // no response
                    }

                    // Trigger them to send a getblocks request for the next batch of inventory
                    if (inv.hash == pfrom->hashContinue)
                    {
                        // Bypass PushInventory, this must send even if redundant,
                        // and we want it right after the last block so they don't
                        // wait for other stuff first.
                        vector<CInv> vInv;
                        vInv.push_back(CInv(MSG_BLOCK, hashBestChain));
                        pfrom->PushMessage("inv", vInv);
                        pfrom->hashContinue = 0;
                    }
                }
            }
            else if (inv.IsKnownType())
            {
                // Send stream from relay memory
                bool pushed = false;
                {
                    LOCK(cs_mapRelay);
                    map<CInv, CDataStream>::iterator mi = mapRelay.find(inv);
                    if (mi != mapRelay.end()) {
                        pfrom->PushMessage(inv.GetCommand(), (*mi).second);
                        pushed = true;
                    }
                }
                if (!pushed && inv.type == MSG_TX) {
                    LOCK(mempool.cs);
                    if (mempool.exists(inv.hash)) {
                        CTransaction tx = mempool.lookup(inv.hash);
                        CDataStream ss(SER_NETWORK, PROTOCOL_VERSION);
                        ss.reserve(1000);
                        ss << tx;
                        pfrom->PushMessage("tx", ss);
                        pushed = true;
                    }
                }
                if (!pushed) {
                    vNotFound.push_back(inv);
                }
            }

            // Track requests for our stuff.
            Inventory(inv.hash);

            if (inv.type == MSG_BLOCK || inv.type == MSG_FILTERED_BLOCK)
                break;
        }
    }

    pfrom->vRecvGetData.erase(pfrom->vRecvGetData.begin(), it);

    if (!vNotFound.empty()) {
        // Let the peer know that we didn't find what it asked for, so it doesn't
        // have to wait around forever. Currently only SPV clients actually care
        // about this message: it's needed when they are recursively walking the
        // dependencies of relevant unconfirmed transactions. SPV clients want to
        // do that because they want to know about (and store and rebroadcast and
        // risk analyze) the dependencies of transactions relevant to them, without
        // having to download the entire memory pool.
        pfrom->PushMessage("notfound", vNotFound);
    }
}

bool static ProcessMessage(CNode* pfrom, string strCommand, CDataStream& vRecv)
{
    RandAddSeedPerfmon();
    LogPrint("net2", "received: %s (%"PRIszu" bytes) peer=%d\n", strCommand.c_str(), vRecv.size(), pfrom->id);
    if (mapArgs.count("-dropmessagestest") && GetRand(atoi(mapArgs["-dropmessagestest"])) == 0)
    {
        LogPrintf("dropmessagestest DROPPING RECV MESSAGE\n");
        return true;
    }


    unsigned char pchMessageStart[4];
    GetMessageStart(pchMessageStart);
    static int64 nTimeLastPrintMessageStart = 0;
    if (fDebug && GetBoolArg("-printmessagestart") && nTimeLastPrintMessageStart + 30 < GetAdjustedTime())
    {
        string strMessageStart((const char *)pchMessageStart);
        vector<unsigned char> vchMessageStart(strMessageStart.begin(), strMessageStart.end());
        LogPrintf("ProcessMessages : AdjustedTime=%"PRI64d" MessageStart=%s\n", GetAdjustedTime(), HexStr(vchMessageStart).c_str());
        nTimeLastPrintMessageStart = GetAdjustedTime();
    }


    if (strCommand == "version")
    {
        // Each connection can only send one version message
        if (pfrom->nVersion != 0)
        {
            pfrom->Misbehaving(1);
            return false;
        }

        int64 nTime;
        CAddress addrMe;
        CAddress addrFrom;
        uint64 nNonce = 1;
        vRecv >> pfrom->nVersion >> pfrom->nServices >> nTime >> addrMe;
        if (pfrom->nVersion < MIN_PEER_PROTO_VERSION)
        {
            // disconnect from peers older than this proto version
            LogPrintf("partner %s using obsolete version %i; disconnecting\n", pfrom->addr.ToString().c_str(), pfrom->nVersion);
            pfrom->fDisconnect = true;
            return false;
        }

        if (pfrom->nVersion == 10300)
            pfrom->nVersion = 300;
        if (!vRecv.empty())
            vRecv >> addrFrom >> nNonce;
        if (!vRecv.empty()) {
            vRecv >> pfrom->strSubVer;
            pfrom->cleanSubVer = SanitizeString(pfrom->strSubVer);
        }
        if (!vRecv.empty())
            vRecv >> pfrom->nStartingHeight;
        if (!vRecv.empty())
            vRecv >> pfrom->fRelayTxes; // set to true after we get the first filter* message
        else
            pfrom->fRelayTxes = true;

        if (pfrom->fInbound && addrMe.IsRoutable())
        {
            pfrom->addrLocal = addrMe;
            SeenLocal(addrMe);
        }

        // Disconnect if we connected to ourself
        if (nNonce == nLocalHostNonce && nNonce > 1)
        {
            LogPrintf("connected to self at %s, disconnecting\n", pfrom->addr.ToString().c_str());
            pfrom->fDisconnect = true;
            return true;
        }

        // Be shy and don't send version until we hear
        if (pfrom->fInbound)
            pfrom->PushVersion();

        pfrom->fClient = !(pfrom->nServices & NODE_NETWORK);

        AddTimeData(pfrom->addr, nTime);

        // Change version
        pfrom->PushMessage("verack");
        pfrom->ssSend.SetVersion(min(pfrom->nVersion, PROTOCOL_VERSION));
        
        if (pfrom->nVersion >= darkSendPool.MIN_PEER_PROTO_VERSION) {
            if(RequestedMasterNodeList <= 2) {
                bool fIsInitialDownload = IsInitialBlockDownload();
                if(!fIsInitialDownload) {
                    pfrom->PushMessage("dseg", CTxIn());
                    RequestedMasterNodeList++;
                }
            }
        }

        if (!pfrom->fInbound)
        {
            // Advertise our address
            if (!fNoListen && !IsInitialBlockDownload())
            {
                CAddress addr = GetLocalAddress(&pfrom->addr);
                if (addr.IsRoutable())
                    pfrom->PushAddress(addr);
            }

            // Get recent addresses
            if (pfrom->fOneShot || pfrom->nVersion >= CADDR_TIME_VERSION || addrman.size() < 1000)
            {
                pfrom->PushMessage("getaddr");
                pfrom->fGetAddr = true;
            }
            addrman.Good(pfrom->addr);
        } else {
            if (((CNetAddr)pfrom->addr) == (CNetAddr)addrFrom)
            {
                addrman.Add(addrFrom, addrFrom);
                addrman.Good(addrFrom);
            }
        }

        // Relay alerts
        {
            LOCK(cs_mapAlerts);
            BOOST_FOREACH(PAIRTYPE(const uint256, CAlert)& item, mapAlerts)
                item.second.RelayTo(pfrom);
        }

		// Relay sync-checkpoint
		{
            LOCK(cs_hashSyncCheckpoint);
            if (!checkpointMessage.IsNull())
                checkpointMessage.RelayTo(pfrom);
        }

        pfrom->fSuccessfullyConnected = true;

        LogPrintf("receive version message: %s: version %d, blocks=%d, us=%s, them=%s, peer=%d\n", pfrom->cleanSubVer.c_str(), pfrom->nVersion, pfrom->nStartingHeight, addrMe.ToString().c_str(), addrFrom.ToString().c_str(), pfrom->id);

        cPeerBlockCounts.input(pfrom->nStartingHeight);

        if (!IsInitialBlockDownload())
            AskForPendingSyncCheckpoint(pfrom);
    }


    else if (pfrom->nVersion == 0)
    {
        // Must have a version message before anything else
        pfrom->Misbehaving(1);
        return false;
    }


    else if (strCommand == "verack")
    {
        pfrom->SetRecvVersion(min(pfrom->nVersion, PROTOCOL_VERSION));
    }

<<<<<<< HEAD
    else if (strCommand == "misbehave") {
        int howmuch;
        vRecv >> howmuch;
        LogPrintf("peer=%d says we are misbehaving %d\n", pfrom->id, howmuch);
=======
    else if (strCommand == "dsf") { //DarkSend Final tx  
        if (pfrom->nVersion != darkSendPool.MIN_PEER_PROTO_VERSION) {
            return true;
        }

        if(darkSendPool.submittedToMasternode != pfrom->addr){
            //LogPrintf("dsc - message doesn't match current masternode - %s != %s\n", darkSendPool.submittedToMasternode.ToString().c_str(), pfrom->addr.ToString().c_str());
            return true;
        }

        int sessionID;
        CTransaction txNew;
        vRecv >> sessionID >> txNew;

        if(darkSendPool.sessionID != sessionID){
            if (fDebug) LogPrintf("dsf - message doesn't match current darksend session %d %d\n", darkSendPool.sessionID, sessionID);
            return true;
        }

        //check to see if input is spent already? (and probably not confirmed)
        darkSendPool.SignFinalTransaction(txNew, pfrom);
>>>>>>> eed49640
    }

    else if (strCommand == "dsc") { //DarkSend Complete
        if (pfrom->nVersion != darkSendPool.MIN_PEER_PROTO_VERSION) {
            return true;
        }

        if(darkSendPool.submittedToMasternode != pfrom->addr){
            //LogPrintf("dsc - message doesn't match current masternode - %s != %s\n", darkSendPool.submittedToMasternode.ToString().c_str(), pfrom->addr.ToString().c_str());
            return true;
        }

        int sessionID;
        bool error;
        std::string lastMessage;
        vRecv >> sessionID >> error >> lastMessage;

<<<<<<< HEAD
        BOOST_FOREACH(CMasterNode mn, darkSendMasterNodes) {
            LogPrintf("Sending master node entry - %s \n", mn.addr.ToString().c_str());
            if(vin == CTxIn()){
                mn.Check();
                if(mn.IsEnabled()) {
                    pfrom->PushMessage("dsee", mn.vin, mn.addr, mn.sig, mn.now, mn.pubkey, mn.pubkey2, count, i, mn.lastTimeSeen);
                }
            } else if (vin == mn.vin) {
                pfrom->PushMessage("dsee", mn.vin, mn.addr, mn.sig, mn.now, mn.pubkey, mn.pubkey2, count, i, mn.lastTimeSeen);
            }
            i++;
=======
        if(darkSendPool.sessionID != sessionID){
            if (fDebug) LogPrintf("dsc - message doesn't match current darksend session %d %d\n", darkSendPool.sessionID, sessionID);
            return true;
>>>>>>> eed49640
        }

        darkSendPool.CompletedTransaction(error, lastMessage);
    }

    else if (strCommand == "dsa") { //DarkSend Acceptable
        if (pfrom->nVersion != darkSendPool.MIN_PEER_PROTO_VERSION) {
            return true;
        }

        int64 nAmount;
        vRecv >> nAmount;

        std::string error = "";

<<<<<<< HEAD
        bool fIsInitialDownload = IsInitialBlockDownload();
        if(fIsInitialDownload) return true;

        if(pindexBest == NULL) return true;
        if(nBlockHeight > pindexBest->nHeight + 5) {
            return false;
        }
        if(nBlockHeight < pindexBest->nHeight - 1) {
            return false;
        }

        int mn = darkSendPool.GetMasternodeByVin(vinMasterNodeFrom);
        if (mn == -1) {
            // ask for the dsee info once from the node that sent dseep
=======
        if(!darkSendPool.IsCompatibleWithSession(nAmount, error))
        {
            LogPrintf("dsa -- not compatible with existing transactions! \n");
            pfrom->PushMessage("dssu", darkSendPool.sessionID, darkSendPool.GetState(), darkSendPool.GetEntriesCount(), MASTERNODE_REJECTED, error);
            return true;
        } else {
            LogPrintf("dsa -- is compatible, please submit! \n");
            pfrom->PushMessage("dssu", darkSendPool.sessionID, darkSendPool.GetState(), darkSendPool.GetEntriesCount(), MASTERNODE_ACCEPTED, error);
            return true;
        }
    } else if (strCommand == "dsq") { //DarkSend Queue
        if (pfrom->nVersion != darkSendPool.MIN_PEER_PROTO_VERSION) {
            return true;
        }

        CDarksendQueue dsq;
        vRecv >> dsq;

        CService addr;
        if(!dsq.GetAddress(addr)) return false;
        if(!dsq.CheckSignature()) return false;

        if(dsq.IsExpired()) return true;

        // if the queue is ready, submit if we can
        if(dsq.ready) {
            if(darkSendPool.submittedToMasternode != addr){
                LogPrintf("dsq - message doesn't match current masternode - %s != %s\n", darkSendPool.submittedToMasternode.ToString().c_str(), pfrom->addr.ToString().c_str());
                return true;
            }

            if (fDebug)  LogPrintf("darksend queue is ready - %s\n", addr.ToString().c_str());

            darkSendPool.DoAutomaticDenominating(false, true);
        } else {
            BOOST_FOREACH(CDarksendQueue q, vecDarksendQueue){
                if(q.vin == dsq.vin) return true;
            }

            if (fDebug)  LogPrintf("new darksend queue object - %s\n", addr.ToString().c_str());
            vecDarksendQueue.push_back(dsq);
            dsq.Relay();
            dsq.time = GetTime();
        }

    } else if (strCommand == "dsi") { //DarkSend vIn
        if (pfrom->nVersion != darkSendPool.MIN_PEER_PROTO_VERSION) {
            return false;
        }

        if(!fMasterNode){
            return false;
        }
>>>>>>> eed49640

        std::vector<CTxIn> in;
        int64 nAmount;
        CTransaction txCollateral;
        std::vector<CTxOut> out;
        vRecv >> in >> nAmount >> txCollateral >> out;

        std::string error = "";

        //do we have enough users in the current session?
        if(!darkSendPool.IsSessionReady()){
            LogPrintf("dsi -- session not complete! \n");
            error = "session not complete!";
            pfrom->PushMessage("dssu", darkSendPool.sessionID, darkSendPool.GetState(), darkSendPool.GetEntriesCount(), MASTERNODE_REJECTED, error);
            return false;
        }

        //do we have the same denominations as the current session?
        if(!darkSendPool.IsCompatibleWithEntries(out))
        {
            LogPrintf("dsi -- not compatible with existing transactions! \n");
            error = "not compatible with existing transactions";
            pfrom->PushMessage("dssu", darkSendPool.sessionID, darkSendPool.GetState(), darkSendPool.GetEntriesCount(), MASTERNODE_REJECTED, error);
            return true;
        }
        
        //check it like a transaction
        {
            int64 nValueIn = 0;
            int64 nValueOut = 0;
            bool missingTx = false;

            CValidationState state;
            CTransaction tx;

            BOOST_FOREACH(const CTxOut o, out){
                nValueOut += o.nValue;
                tx.vout.push_back(o);
                
                if(o.scriptPubKey.size() != 25){
                    LogPrintf("dsi - non-standard pubkey detected! %s\n", o.scriptPubKey.ToString().c_str());
                    error = "non-standard pubkey detected";
                    pfrom->PushMessage("dssu", darkSendPool.sessionID, darkSendPool.GetState(), darkSendPool.GetEntriesCount(), MASTERNODE_REJECTED, error);
                    return false;
                }

<<<<<<< HEAD
        BOOST_FOREACH (PAIRTYPE(int64, CTxIn)& s, vecMasternodesVoted){
            if(s.first == nBlockHeight && s.second == vinMasterNodeFrom){
                return true;
            }
        }

        int rank = darkSendPool.GetMasternodeRank(vinMasterNodeFrom, 1);
        CPubKey pubkey = darkSendMasterNodes[mn].pubkey2;

        if (rank > 10 || rank == -1){
            return true;
        }

        std::string vchPubKey(pubkey.begin(), pubkey.end());
        std::string strMessage = vinWinningMasternode.prevout.ToString() + vinMasterNodeFrom.prevout.ToString() + boost::lexical_cast<std::string>(nBlockHeight) + vchPubKey; 
        std::string errorMessage = "";
        if(!darkSendSigner.VerifyMessage(pubkey, vchSig, strMessage, errorMessage)){
            pfrom->Misbehaving(100);
            return false;
        }

        rank = darkSendPool.GetMasternodeRank(vinWinningMasternode, 1);
        if(rank >= 0){
            darkSendPool.SubmitMasternodeVote(vinWinningMasternode, vinMasterNodeFrom, nBlockHeight);
            RelayDarkSendMasterNodeConsessusVote(vinWinningMasternode, vinMasterNodeFrom, nBlockHeight, vchSig);
        } else {
            // ask for the dsee info once from this node
=======
            }

            BOOST_FOREACH(const CTxIn i, in){
                tx.vin.push_back(i);

                LogPrintf("dsi -- tx in %s\n", i.ToString().c_str());                

                CTransaction tx2;
                uint256 hash;
                if(GetTransaction(i.prevout.hash, tx2, hash, true)){
                    if(tx2.vout.size() > i.prevout.n) {
                        nValueIn += tx2.vout[i.prevout.n].nValue;    
                    }
                } else{
                    missingTx = true;
                }
            }


            if(!missingTx){
                int64 nFees = nValueIn-nValueOut;
                int64 txMinFee = std::max((int64)0.001*COIN, tx.GetMinFee(1000, true, GMF_RELAY));
                LogPrintf("dsi -- min fee %"PRI64d"\n", txMinFee);
                LogPrintf("dsi -- fees %"PRI64d"-%"PRI64d"=%"PRI64d" \ntx:%s\n", nValueIn, nValueOut, nFees, tx.ToString().c_str());
                if (nFees < txMinFee) {
                    LogPrintf("dsi -- fees are too low! %"PRI64d"-%"PRI64d"=%"PRI64d" \ntx:%s\n", nValueIn, nValueOut, nFees, tx.ToString().c_str());
                    error = "transaction fees are too low";
                    pfrom->PushMessage("dssu", darkSendPool.sessionID, darkSendPool.GetState(), darkSendPool.GetEntriesCount(), MASTERNODE_REJECTED, error);
                    return false;
                }

                if (nValueIn-nValueOut > nValueIn*.01) {
                    LogPrintf("dsi -- fees are too high! %s\n", tx.ToString().c_str());
                    error = "transaction fees are too high";
                    pfrom->PushMessage("dssu", darkSendPool.sessionID, darkSendPool.GetState(), darkSendPool.GetEntriesCount(), MASTERNODE_REJECTED, error);
                    return false;
                }
            } else {
                LogPrintf("dsi -- missing input tx! %s\n", tx.ToString().c_str());
                error = "missing input tx information";
                pfrom->PushMessage("dssu", darkSendPool.sessionID, darkSendPool.GetState(), darkSendPool.GetEntriesCount(), MASTERNODE_REJECTED, error);
                return false;
            }

            bool missing = false;
            if (!tx.IsAcceptable(state, true, false, &missing, false)){ //AcceptableInputs(state, true)){
                LogPrintf("dsi -- transactione not valid! \n");
                error = "transaction not valid";
                pfrom->PushMessage("dssu", darkSendPool.sessionID, darkSendPool.GetState(), darkSendPool.GetEntriesCount(), MASTERNODE_REJECTED, error);
                return false;
            }
        }

        if(darkSendPool.AddEntry(in, nAmount, txCollateral, out, error)){
            pfrom->PushMessage("dssu", darkSendPool.sessionID, darkSendPool.GetState(), darkSendPool.GetEntriesCount(), MASTERNODE_ACCEPTED, error);
            darkSendPool.Check();

            RelayDarkSendStatus(darkSendPool.sessionID, darkSendPool.GetState(), darkSendPool.GetEntriesCount(), MASTERNODE_RESET);    
        } else {
            pfrom->PushMessage("dssu", darkSendPool.sessionID, darkSendPool.GetState(), darkSendPool.GetEntriesCount(), MASTERNODE_REJECTED, error);
        }
    }

    else if (strCommand == "dssub") { //DarkSend Subscribe To         
        if (pfrom->nVersion != darkSendPool.MIN_PEER_PROTO_VERSION) {
            return true;
        }

        if(!fMasterNode) return true;

        std::string error = "";
        pfrom->PushMessage("dssu", darkSendPool.sessionID, darkSendPool.GetState(), darkSendPool.GetEntriesCount(), MASTERNODE_RESET, error);
        //pfrom->fDisconnect = true;
        return true;
    }

    else if (strCommand == "dssu") { //DarkSend status update
        if (pfrom->nVersion != darkSendPool.MIN_PEER_PROTO_VERSION) {
            return true;
        }

        if(darkSendPool.submittedToMasternode != pfrom->addr){   
            //LogPrintf("dssu - message doesn't match current masternode - %s != %s\n", darkSendPool.submittedToMasternode.ToString().c_str(), pfrom->addr.ToString().c_str());
            return true;
        }

        int sessionID;
        int state;
        int entriesCount;
        int accepted;
        std::string error;
        vRecv >> sessionID >> state >> entriesCount >> accepted >> error;
>>>>>>> eed49640

        LogPrintf("dssu - state: %i entriesCount: %i accepted: %i error: %s \n", state, entriesCount, accepted, error.c_str());

        if((accepted != 1 && accepted != 0) && darkSendPool.sessionID != sessionID){
            LogPrintf("dssu - message doesn't match current darksend session %d %d\n", darkSendPool.sessionID, sessionID);
            return true;
        }
        
        darkSendPool.StatusUpdate(state, entriesCount, accepted, error, sessionID);

    }

    else if (strCommand == "dss") { //DarkSend Sign Final Tx
        if (pfrom->nVersion != darkSendPool.MIN_PEER_PROTO_VERSION) {
            return true;
        }

        vector<CTxIn> sigs;
        vRecv >> sigs;

        bool success = false;
        int count = 0;

        LogPrintf(" -- sigs count %d %d\n", (int)sigs.size(), count);

        BOOST_FOREACH(const CTxIn item, sigs)
        {
            if(darkSendPool.AddScriptSig(item)) success = true;
            LogPrintf(" -- sigs count %d %d\n", (int)sigs.size(), count);
            count++;
        }

        if(success){
            darkSendPool.Check();
            RelayDarkSendStatus(darkSendPool.sessionID, darkSendPool.GetState(), darkSendPool.GetEntriesCount(), MASTERNODE_RESET);    
        }

    }
    else if (strCommand == "misbehave") {
        int howmuch;
        vRecv >> howmuch;
        LogPrintf("peer=%d says we are misbehaving %d\n", pfrom->id, howmuch);
    }

    else if (strCommand == "dseg") { //DarkSend Election Get
        if (pfrom->nVersion != darkSendPool.MIN_PEER_PROTO_VERSION) {
            return true;
        }

        CTxIn vin;
        vRecv >> vin;

        int count = darkSendMasterNodes.size()-1;
        int i = 0;

        BOOST_FOREACH(CMasterNode mn, darkSendMasterNodes) {    
            LogPrintf("Sending master node entry - %s \n", mn.addr.ToString().c_str());

            if(mn.addr.IsRFC1918()) continue; //local network

            if(vin == CTxIn()){
                mn.Check();
                if(mn.IsEnabled()) {
                    pfrom->PushMessage("dsee", mn.vin, mn.addr, mn.sig, mn.now, mn.pubkey, mn.pubkey2, count, i, mn.lastTimeSeen);
                }
            } else if (vin == mn.vin) {
                pfrom->PushMessage("dsee", mn.vin, mn.addr, mn.sig, mn.now, mn.pubkey, mn.pubkey2, count, i, mn.lastTimeSeen);
            }
            i++;
        }
    } else if (strCommand == "dsee") { //DarkSend Election Entry   
        if (pfrom->nVersion != darkSendPool.MIN_PEER_PROTO_VERSION) {
            return true;
        }

        bool fIsInitialDownload = IsInitialBlockDownload();
        if(fIsInitialDownload) return true;

        CTxIn vin;
        CService addr;
        CPubKey pubkey;
        CPubKey pubkey2;
        vector<unsigned char> vchSig;
        int64 sigTime;
        int count;
        int current;
        int64 lastUpdated;
        vRecv >> vin >> addr >> vchSig >> sigTime >> pubkey >> pubkey2 >> count >> current >> lastUpdated;

        bool isLocal = addr.IsRFC1918();
        std::string vchPubKey(pubkey.begin(), pubkey.end());
        std::string vchPubKey2(pubkey2.begin(), pubkey2.end());
        
        CScript pubkeyScript;
        pubkeyScript.SetDestination(pubkey.GetID());

        if(pubkeyScript.size() != 25) {
            LogPrintf("dsee - pubkey the wrong size\n");
            pfrom->Misbehaving(100);
            return false;  
        }

        std::string strMessage = addr.ToString() + boost::lexical_cast<std::string>(sigTime) + vchPubKey + vchPubKey2; 

        CScript pubkeyScript2;
        pubkeyScript2.SetDestination(pubkey2.GetID());
        
        if(pubkeyScript2.size() != 25) {
            LogPrintf("dsee - pubkey the wrong size\n");
            pfrom->Misbehaving(100);
            return false;  
        }

        std::string errorMessage = "";
        if(!darkSendSigner.VerifyMessage(pubkey, vchSig, strMessage, errorMessage)){
            LogPrintf("dsee - Got bad masternode address signature\n");
            pfrom->Misbehaving(100);
            return false;
        }

        if((fTestNet && addr.GetPort() != 19999) || (!fTestNet && addr.GetPort() != 9999)) return true;

        //LogPrintf("Searching existing masternodes : %s - %s\n", addr.ToString().c_str(),  vin.ToString().c_str());
        
        BOOST_FOREACH(CMasterNode& mn, darkSendMasterNodes) {
            //LogPrintf(" -- %s\n", mn.vin.ToString().c_str());

            if(mn.vin == vin) {
                if(!mn.UpdatedWithin(MASTERNODE_MIN_MICROSECONDS)){
                    mn.UpdateLastSeen();

                    if(pubkey2 == darkSendPool.pubkeyMasterNode2){
                        darkSendPool.EnableHotColdMasterNode(vin, sigTime, addr);
                    }

                    if(count == -1)
                        RelayDarkSendElectionEntry(vin, addr, vchSig, sigTime, pubkey, pubkey2, count, current, lastUpdated);
                }

                return true;
            }
        }

        LogPrintf("dsee - Got NEW masternode entry %s\n", addr.ToString().c_str());

        CValidationState state;
        CTransaction tx = CTransaction();
        CTxOut vout = CTxOut(999.99*COIN, darkSendPool.collateralPubKey);
        tx.vin.push_back(vin);
        tx.vout.push_back(vout);
<<<<<<< HEAD
        if(tx.AcceptableInputs(state, true)){
=======
        if(tx.AcceptableInputs(state, true)){            
>>>>>>> eed49640
            LogPrintf("dsee - Accepted masternode entry %i %i\n", count, current);

            if(GetInputAge(vin) < MASTERNODE_MIN_CONFIRMATIONS){
                LogPrintf("dsee - Input must have least %d confirmations\n", MASTERNODE_MIN_CONFIRMATIONS);
                pfrom->Misbehaving(20);
                return false;
            }

            addrman.Add(CAddress(addr), pfrom->addr, 2*60*60);

            CMasterNode mn(addr, vin, pubkey, vchSig, sigTime, pubkey2);
            mn.UpdateLastSeen(lastUpdated);
            darkSendMasterNodes.push_back(mn);

            if(pubkey2 == darkSendPool.pubkeyMasterNode2){
                darkSendPool.EnableHotColdMasterNode(vin, sigTime, addr);
            }

            if(count == -1 && !isLocal)
                RelayDarkSendElectionEntry(vin, addr, vchSig, sigTime, pubkey, pubkey2, count, current, lastUpdated); 

        } else {
            LogPrintf("dsee - Rejected masternode entry\n");
            // if caught up on blocks, then do this:
            //pfrom->Misbehaving(20);
        }
    }

    else if (strCommand == "dseep") { //DarkSend Election Entry Ping 
        if (pfrom->nVersion != darkSendPool.MIN_PEER_PROTO_VERSION) {
            return true;
        }
        bool fIsInitialDownload = IsInitialBlockDownload();
        if(fIsInitialDownload) return true;

        CTxIn vin;
        vector<unsigned char> vchSig;
        int64 sigTime;
        bool stop;
        vRecv >> vin >> vchSig >> sigTime >> stop;

        CBlockIndex* pindexPrev = pindexBest;

        if (sigTime/1000000 > GetAdjustedTime() + 15 * 60) {
            LogPrintf("dseep: Signature rejected, too far into the future %s\n", vin.ToString().c_str());
            //pfrom->Misbehaving(20);
            return false;
        }

        if (sigTime/1000000 <= pindexPrev->GetBlockTime() - 15 * 60) {
            LogPrintf("dseep: Signature rejected, too far into the past %s\n", vin.ToString().c_str());
            //pfrom->Misbehaving(20);
            return false;
        }

        //LogPrintf("Searching existing masternodes : %s - %s\n", addr.ToString().c_str(),  vin.ToString().c_str());

        BOOST_FOREACH(CMasterNode& mn, darkSendMasterNodes) {

            if(mn.vin == vin) {
                std::string strMessage = mn.addr.ToString() + boost::lexical_cast<std::string>(sigTime) + boost::lexical_cast<std::string>(stop); 

                std::string errorMessage = "";
                if(!darkSendSigner.VerifyMessage(mn.pubkey2, vchSig, strMessage, errorMessage)){
                    LogPrintf("dseep: Got bad masternode address signature %s \n", vin.ToString().c_str());
                    //pfrom->Misbehaving(20);
                    return false;
                }

                if(stop) {
                    if(mn.IsEnabled()){
                        mn.Disable();
                        mn.Check();
                        RelayDarkSendElectionEntryPing(vin, vchSig, sigTime, stop);
                    }
                } else if(!mn.UpdatedWithin(MASTERNODE_MIN_MICROSECONDS)){
                    mn.UpdateLastSeen();
                    RelayDarkSendElectionEntryPing(vin, vchSig, sigTime, stop);
                }
                return true;
            }
        }

        // ask for the dsee info once from the node that sent dseep

        LogPrintf("dseep: Couldn't find masternode entry %s\n", vin.ToString().c_str());

        BOOST_FOREACH(CTxIn vinAsked, vecMasternodeAskedFor)
            if (vinAsked == vin) return true;

        LogPrintf("dseep: Asking source node for missing entry %s\n", vin.ToString().c_str());

        vecMasternodeAskedFor.push_back(vin);
        pfrom->PushMessage("dseg", vin);
    }
    else if (strCommand == "addr")
    {
        vector<CAddress> vAddr;
        vRecv >> vAddr;

        // Don't want addr from older versions unless seeding
        if (pfrom->nVersion < CADDR_TIME_VERSION && addrman.size() > 1000)
            return true;
        if (vAddr.size() > 1000)
        {
            pfrom->Misbehaving(20);
            return error("message addr size() = %"PRIszu"", vAddr.size());
        }

        // Store the new addresses
        vector<CAddress> vAddrOk;
        int64 nNow = GetAdjustedTime();
        int64 nSince = nNow - 10 * 60;
        BOOST_FOREACH(CAddress& addr, vAddr)
        {
            boost::this_thread::interruption_point();

            if (addr.nTime <= 100000000 || addr.nTime > nNow + 10 * 60)
                addr.nTime = nNow - 5 * 24 * 60 * 60;
            pfrom->AddAddressKnown(addr);
            bool fReachable = IsReachable(addr);
            if (addr.nTime > nSince && !pfrom->fGetAddr && vAddr.size() <= 10 && addr.IsRoutable())
            {
                // Relay to a limited number of other nodes
                {
                    LOCK(cs_vNodes);
                    // Use deterministic randomness to send to the same nodes for 24 hours
                    // at a time so the setAddrKnowns of the chosen nodes prevent repeats
                    static uint256 hashSalt;
                    if (hashSalt == 0)
                        hashSalt = GetRandHash();
                    uint64 hashAddr = addr.GetHash();
                    uint256 hashRand = hashSalt ^ (hashAddr<<32) ^ ((GetTime()+hashAddr)/(24*60*60));
                    hashRand = Hash(BEGIN(hashRand), END(hashRand));
                    multimap<uint256, CNode*> mapMix;
                    BOOST_FOREACH(CNode* pnode, vNodes)
                    {
                        if (pnode->nVersion < CADDR_TIME_VERSION)
                            continue;
                        unsigned int nPointer;
                        memcpy(&nPointer, &pnode, sizeof(nPointer));
                        uint256 hashKey = hashRand ^ nPointer;
                        hashKey = Hash(BEGIN(hashKey), END(hashKey));
                        mapMix.insert(make_pair(hashKey, pnode));
                    }
                    int nRelayNodes = fReachable ? 2 : 1; // limited relaying of addresses outside our network(s)
                    for (multimap<uint256, CNode*>::iterator mi = mapMix.begin(); mi != mapMix.end() && nRelayNodes-- > 0; ++mi)
                        ((*mi).second)->PushAddress(addr);
                }
            }
            // Do not store addresses outside our network
            if (fReachable)
                vAddrOk.push_back(addr);
        }
        addrman.Add(vAddrOk, pfrom->addr, 2 * 60 * 60);
        if (vAddr.size() < 1000)
            pfrom->fGetAddr = false;
        if (pfrom->fOneShot) {
            LogPrintf("OneShot. Disconnecting\n");
            pfrom->fDisconnect = true;
        }
    }


    else if (strCommand == "inv")
    {
        vector<CInv> vInv;
        vRecv >> vInv;
        if (vInv.size() > MAX_INV_SZ)
        {
            pfrom->Misbehaving(20);
            return error("message inv size() = %"PRIszu"", vInv.size());
        }

        // find last block in inv vector
        unsigned int nLastBlock = (unsigned int)(-1);
        for (unsigned int nInv = 0; nInv < vInv.size(); nInv++) {
            if (vInv[vInv.size() - 1 - nInv].type == MSG_BLOCK) {
                nLastBlock = vInv.size() - 1 - nInv;
                break;
            }
        }
        for (unsigned int nInv = 0; nInv < vInv.size(); nInv++)
        {
            const CInv &inv = vInv[nInv];

            boost::this_thread::interruption_point();
            pfrom->AddInventoryKnown(inv);

            bool fAlreadyHave = AlreadyHave(inv);
            if (fDebug)
                LogPrintf("  got inventory: %s  %s\n", inv.ToString().c_str(), fAlreadyHave ? "have" : "new");

            if (!fAlreadyHave) {
                if (!fImporting && !fReindex)
                    pfrom->AskFor(inv);
            } else if (inv.type == MSG_BLOCK && mapOrphanBlocks.count(inv.hash)) {
                if (pfrom->PushGetBlocks(pindexBest, GetOrphanRoot(mapOrphanBlocks[inv.hash])))
                    LogPrintf("send getblocks for %s peer=%d\n", inv.hash.ToString().c_str(), pfrom->id);
            } else if (nInv == nLastBlock) {
                // In case we are on a very long side-chain, it is possible that we already have
                // the last block in an inv bundle sent in response to getblocks. Try to detect
                // this situation and push another getblocks to continue.
                if (pfrom->PushGetBlocks(mapBlockIndex[inv.hash], uint256(0)))
                    LogPrintf("send last getblocks for %s peer=%d\n", inv.hash.ToString().c_str(), pfrom->id);
                if (fDebug)
                    LogPrintf("force request: %s\n", inv.ToString().c_str());
            }

            // Track requests for our stuff
            Inventory(inv.hash);
        }
    }


    else if (strCommand == "getdata")
    {
        vector<CInv> vInv;
        vRecv >> vInv;
        if (vInv.size() > MAX_INV_SZ)
        {
            pfrom->Misbehaving(20);
            return error("message getdata size() = %"PRIszu"", vInv.size());
        }

        if (fDebugNet || (vInv.size() != 1))
            LogPrintf("received getdata (%"PRIszu" invsz) peer=%d\n", vInv.size(), pfrom->id);

        if ((fDebugNet && vInv.size() > 0) || (vInv.size() == 1))
            LogPrintf("received getdata for: %s peer=%d\n", vInv[0].ToString().c_str(), pfrom->id);

        pfrom->vRecvGetData.insert(pfrom->vRecvGetData.end(), vInv.begin(), vInv.end());
        ProcessGetData(pfrom);
    }


    else if (strCommand == "getblocks")
    {
        CBlockLocator locator;
        uint256 hashStop;
        vRecv >> locator >> hashStop;

        // Find the last block the caller has in the main chain
        CBlockIndex* pindex = locator.GetBlockIndex();

        // Send the rest of the chain
        if (pindex)
            pindex = pindex->pnext;
        int nLimit = 500;
        LogPrintf("getblocks %d to %s limit %d peer=%d\n", (pindex ? pindex->nHeight : -1), hashStop==uint256(0) ? "0" : hashStop.ToString().c_str(), nLimit, pfrom->id);
        for (; pindex; pindex = pindex->pnext)
        {
            if (pindex->GetBlockHash() == hashStop)
            {
                LogPrintf("  getblocks stopping at %d %s\n", pindex->nHeight, pindex->GetBlockHash().ToString().c_str());
                break;
            }
            pfrom->PushInventory(CInv(MSG_BLOCK, pindex->GetBlockHash()));
            if (--nLimit <= 0)
            {
                // When this block is requested, we'll send an inv that'll make them
                // getblocks the next batch of inventory.
                LogPrintf("  getblocks stopping at limit %d %s\n", pindex->nHeight, pindex->GetBlockHash().ToString().c_str());
                pfrom->hashContinue = pindex->GetBlockHash();
                break;
            }
        }
    }


    else if (strCommand == "getheaders")
    {
        CBlockLocator locator;
        uint256 hashStop;
        vRecv >> locator >> hashStop;

        CBlockIndex* pindex = NULL;
        if (locator.IsNull())
        {
            // If locator is null, return the hashStop block
            map<uint256, CBlockIndex*>::iterator mi = mapBlockIndex.find(hashStop);
            if (mi == mapBlockIndex.end())
                return true;
            pindex = (*mi).second;
        }
        else
        {
            // Find the last block the caller has in the main chain
            pindex = locator.GetBlockIndex();
            if (pindex)
                pindex = pindex->pnext;
        }

        // we must use CBlocks, as CBlockHeaders won't include the 0x00 nTx count at the end
        vector<CBlock> vHeaders;
        int nLimit = 2000;
        LogPrintf("getheaders %d to %s\n", (pindex ? pindex->nHeight : -1), hashStop.ToString().c_str());
        for (; pindex; pindex = pindex->pnext)
        {
            vHeaders.push_back(pindex->GetBlockHeader());
            if (--nLimit <= 0 || pindex->GetBlockHash() == hashStop)
                break;
        }
        pfrom->PushMessage("headers", vHeaders);
    }


    else if (strCommand == "tx")
    {
        vector<uint256> vWorkQueue;
        vector<uint256> vEraseQueue;
        CDataStream vMsg(vRecv);
        CTransaction tx;
        vRecv >> tx;

        CInv inv(MSG_TX, tx.GetHash());
        pfrom->AddInventoryKnown(inv);

        bool fMissingInputs = false;
        CValidationState state;
        if (tx.AcceptToMemoryPool(state, true, true, &fMissingInputs))
        {
            RelayTransaction(tx, inv.hash);
            mapAlreadyAskedFor.erase(inv);
            vWorkQueue.push_back(inv.hash);
            vEraseQueue.push_back(inv.hash);

            LogPrintf("AcceptToMemoryPool: %s %s : accepted %s (poolsz %"PRIszu")\n",
                pfrom->addr.ToString().c_str(), pfrom->cleanSubVer.c_str(),
                tx.GetHash().ToString().c_str(),
                mempool.mapTx.size());

            // Recursively process any orphan transactions that depended on this one
            for (unsigned int i = 0; i < vWorkQueue.size(); i++)
            {
                uint256 hashPrev = vWorkQueue[i];
                for (set<uint256>::iterator mi = mapOrphanTransactionsByPrev[hashPrev].begin();
                     mi != mapOrphanTransactionsByPrev[hashPrev].end();
                     ++mi)
                {
                    const uint256& orphanHash = *mi;
                    const CTransaction& orphanTx = mapOrphanTransactions[orphanHash];
                    bool fMissingInputs2 = false;
                    // Use a dummy CValidationState so someone can't setup nodes to counter-DoS based on orphan
                    // resolution (that is, feeding people an invalid transaction based on LegitTxX in order to get
                    // anyone relaying LegitTxX banned)
                    CValidationState stateDummy;

                    if (tx.AcceptToMemoryPool(stateDummy, true, true, &fMissingInputs2))
                    {
                        LogPrintf("   accepted orphan tx %s\n", orphanHash.ToString().c_str());
                        RelayTransaction(orphanTx, orphanHash);
                        mapAlreadyAskedFor.erase(CInv(MSG_TX, orphanHash));
                        vWorkQueue.push_back(orphanHash);
                        vEraseQueue.push_back(orphanHash);
                    }
                    else if (!fMissingInputs2)
                    {
                        // invalid or too-little-fee orphan
                        vEraseQueue.push_back(orphanHash);
                        LogPrintf("   removed orphan tx %s\n", orphanHash.ToString().c_str());
                    }
                }
            }

            BOOST_FOREACH(uint256 hash, vEraseQueue)
                EraseOrphanTx(hash);
        }
        else if (fMissingInputs)
        {
            AddOrphanTx(tx);

            // DoS prevention: do not allow mapOrphanTransactions to grow unbounded
            unsigned int nEvicted = LimitOrphanTxSize(MAX_ORPHAN_TRANSACTIONS);
            if (nEvicted > 0)
                LogPrintf("mapOrphan overflow, removed %u tx\n", nEvicted);
        }
        int nDoS = 0;
        if (state.IsInvalid(nDoS))
        {
            LogPrintf("%s from %s %s was not accepted into the memory pool\n", tx.GetHash().ToString().c_str(),
                pfrom->addr.ToString().c_str(), pfrom->cleanSubVer.c_str());
            if (nDoS > 0)
                pfrom->Misbehaving(nDoS);
        }
    }


    else if (strCommand == "block" && !fImporting && !fReindex) // Ignore blocks received while importing
    {
        CBlock block;
        vRecv >> block;

        LogPrintf("received block %s peer=%d\n", block.GetHash().ToString().c_str(), pfrom->id);
        // block.print();

        CInv inv(MSG_BLOCK, block.GetHash());
        pfrom->AddInventoryKnown(inv);

        CValidationState state;
        if (ProcessBlock(state, pfrom, &block) || state.CorruptionPossible())
            mapAlreadyAskedFor.erase(inv);
        int nDoS = 0;
        if (state.IsInvalid(nDoS))
            if (nDoS > 0)
                pfrom->Misbehaving(nDoS);
    }


    else if (strCommand == "getaddr")
    {
        pfrom->vAddrToSend.clear();
        vector<CAddress> vAddr = addrman.GetAddr();
        BOOST_FOREACH(const CAddress &addr, vAddr)
            pfrom->PushAddress(addr);
    }


    else if (strCommand == "mempool")
    {
        std::vector<uint256> vtxid;
        LOCK2(mempool.cs, pfrom->cs_filter);
        mempool.queryHashes(vtxid);
        vector<CInv> vInv;
        BOOST_FOREACH(uint256& hash, vtxid) {
            CInv inv(MSG_TX, hash);
            if ((pfrom->pfilter && pfrom->pfilter->IsRelevantAndUpdate(mempool.lookup(hash), hash)) ||
               (!pfrom->pfilter))
                vInv.push_back(inv);
            if (vInv.size() == MAX_INV_SZ)
                break;
        }
        if (vInv.size() > 0)
            pfrom->PushMessage("inv", vInv);
    }


    else if (strCommand == "ping")
    {
        if (pfrom->nVersion > BIP0031_VERSION)
        {
            uint64 nonce = 0;
            vRecv >> nonce;
            // Echo the message back with the nonce. This allows for two useful features:
            //
            // 1) A remote node can quickly check if the connection is operational
            // 2) Remote nodes can measure the latency of the network thread. If this node
            //    is overloaded it won't respond to pings quickly and the remote node can
            //    avoid sending us more work, like chain download requests.
            //
            // The nonce stops the remote getting confused between different pings: without
            // it, if the remote node sends a ping once per second and this node takes 5
            // seconds to respond to each, the 5th ping the remote sends would appear to
            // return very quickly.
            pfrom->PushMessage("pong", nonce);
        }
    }


    else if (strCommand == "alert")
    {
        CAlert alert;
        vRecv >> alert;

        uint256 alertHash = alert.GetHash();
        if (pfrom->setKnown.count(alertHash) == 0)
        {
            if (alert.ProcessAlert())
            {
                // Relay
                pfrom->setKnown.insert(alertHash);
                {
                    LOCK(cs_vNodes);
                    BOOST_FOREACH(CNode* pnode, vNodes)
                        alert.RelayTo(pnode);
                }
            }
            else {
                // Small DoS penalty so peers that send us lots of
                // duplicate/expired/invalid-signature/whatever alerts
                // eventually get banned.
                // This isn't a Misbehaving(100) (immediate ban) because the
                // peer might be an older or different implementation with
                // a different signature key, etc.
                pfrom->Misbehaving(10);
            }
        }
    }


    else if (!fBloomFilters &&
             (strCommand == "filterload" ||
              strCommand == "filteradd" ||
              strCommand == "filterclear"))
    {
        pfrom->CloseSocketDisconnect();
        return error("peer %s attempted to set a bloom filter even though we do not advertise that service",
                     pfrom->addr.ToString().c_str());
    }

	else if (strCommand == "checkpoint") // Synchronized checkpoint
    {
        CSyncCheckpoint checkpoint;
        vRecv >> checkpoint;


        if (checkpoint.ProcessSyncCheckpoint(pfrom))
        {
            // Relay
            pfrom->hashCheckpointKnown = checkpoint.hashCheckpoint;
<<<<<<< HEAD
            LogPrintf("!!! ENFORCING PAYMENTS %"PRI64u"\n", checkpoint.enforcingPaymentsTime);
=======
>>>>>>> eed49640
            enforceMasternodePaymentsTime = checkpoint.enforcingPaymentsTime;

            LOCK(cs_vNodes);
            BOOST_FOREACH(CNode* pnode, vNodes)
                checkpoint.RelayTo(pnode);
        }
    }

    else if (strCommand == "filterload")
    {
        CBloomFilter filter;
        vRecv >> filter;

        if (!filter.IsWithinSizeConstraints())
            // There is no excuse for sending a too-large filter
            pfrom->Misbehaving(100);
        else
        {
            LOCK(pfrom->cs_filter);
            delete pfrom->pfilter;
            pfrom->pfilter = new CBloomFilter(filter);
            pfrom->pfilter->UpdateEmptyFull();
        }
        pfrom->fRelayTxes = true;
    }


    else if (strCommand == "filteradd")
    {
        vector<unsigned char> vData;
        vRecv >> vData;

        // Nodes must NEVER send a data item > 520 bytes (the max size for a script data object,
        // and thus, the maximum size any matched object can have) in a filteradd message
        if (vData.size() > MAX_SCRIPT_ELEMENT_SIZE)
        {
            pfrom->Misbehaving(100);
        } else {
            LOCK(pfrom->cs_filter);
            if (pfrom->pfilter)
                pfrom->pfilter->insert(vData);
            else
                pfrom->Misbehaving(100);
        }
    }


    else if (strCommand == "filterclear")
    {
        LOCK(pfrom->cs_filter);
        delete pfrom->pfilter;
        pfrom->pfilter = new CBloomFilter();
        pfrom->fRelayTxes = true;
    }


    else
    {
        // Ignore unknown commands for extensibility
    }


    // Update the last seen time for this node's address
    if (pfrom->fNetworkNode)
        if (strCommand == "version" || strCommand == "addr" || strCommand == "inv" || strCommand == "getdata" || strCommand == "ping")
            AddressCurrentlyConnected(pfrom->addr);


    return true;
}

// requires LOCK(cs_vRecvMsg)
bool ProcessMessages(CNode* pfrom)
{
    //if (fDebug)
    //    LogPrintf("ProcessMessages(%zu messages)\n", pfrom->vRecvMsg.size());

    //
    // Message format
    //  (4) message start
    //  (12) command
    //  (4) size
    //  (4) checksum
    //  (x) data
    //
    bool fOk = true;

    unsigned char pchMessageStart[4];
    GetMessageStart(pchMessageStart);

    if (!pfrom->vRecvGetData.empty())
        ProcessGetData(pfrom);

    // this maintains the order of responses
    if (!pfrom->vRecvGetData.empty()) return fOk;

    std::deque<CNetMessage>::iterator it = pfrom->vRecvMsg.begin();
    while (!pfrom->fDisconnect && it != pfrom->vRecvMsg.end()) {
        // Don't bother if send buffer is too full to respond anyway
        if (pfrom->nSendSize >= SendBufferSize())
            break;

        // get next message
        CNetMessage& msg = *it;

        //if (fDebug)
        //    LogPrintf("ProcessMessages(message %u msgsz, %zu bytes, complete:%s)\n",
        //            msg.hdr.nMessageSize, msg.vRecv.size(),
        //            msg.complete() ? "Y" : "N");

        // end, if an incomplete message is found
        if (!msg.complete())
            break;

        // at this point, any failure means we can delete the current message
        it++;

        // Scan for message start
        if (memcmp(msg.hdr.pchMessageStart, pchMessageStart, sizeof(pchMessageStart)) != 0) {
            LogPrintf("\n\nPROCESSMESSAGE: INVALID MESSAGESTART\n\n");
            fOk = false;
            break;
        }

        // Read header
        CMessageHeader& hdr = msg.hdr;
        if (!hdr.IsValid())
        {
            LogPrintf("\n\nPROCESSMESSAGE: ERRORS IN HEADER %s\n\n\n", hdr.GetCommand().c_str());
            continue;
        }
        string strCommand = hdr.GetCommand();

        // Message size
        unsigned int nMessageSize = hdr.nMessageSize;

        // Checksum
        CDataStream& vRecv = msg.vRecv;
        uint256 hash = Hash(vRecv.begin(), vRecv.begin() + nMessageSize);
        unsigned int nChecksum = 0;
        memcpy(&nChecksum, &hash, sizeof(nChecksum));
        if (nChecksum != hdr.nChecksum)
        {
            LogPrintf("ProcessMessages(%s, %u bytes) : CHECKSUM ERROR nChecksum=%08x hdr.nChecksum=%08x\n",
               strCommand.c_str(), nMessageSize, nChecksum, hdr.nChecksum);
            continue;
        }

        // Process message
        bool fRet = false;
        try
        {
            {
                LOCK(cs_main);
                fRet = ProcessMessage(pfrom, strCommand, vRecv);
            }
            boost::this_thread::interruption_point();
        }
        catch (std::ios_base::failure& e)
        {
            if (strstr(e.what(), "end of data"))
            {
                // Allow exceptions from under-length message on vRecv
                LogPrintf("ProcessMessages(%s, %u bytes) : Exception '%s' caught, normally caused by a message being shorter than its stated length\n", strCommand.c_str(), nMessageSize, e.what());
            }
            else if (strstr(e.what(), "size too large"))
            {
                // Allow exceptions from over-long size
                LogPrintf("ProcessMessages(%s, %u bytes) : Exception '%s' caught\n", strCommand.c_str(), nMessageSize, e.what());
            }
            else
            {
                PrintExceptionContinue(&e, "ProcessMessages()");
            }
        }
        catch (boost::thread_interrupted) {
            throw;
        }
        catch (std::exception& e) {
            PrintExceptionContinue(&e, "ProcessMessages()");
        } catch (...) {
            PrintExceptionContinue(NULL, "ProcessMessages()");
        }

        if (!fRet)
            LogPrintf("ProcessMessage(%s, %u bytes) FAILED\n", strCommand.c_str(), nMessageSize);

        break;
    }

    // In case the connection got shut down, its receive buffer was wiped
    if (!pfrom->fDisconnect)
        pfrom->vRecvMsg.erase(pfrom->vRecvMsg.begin(), it);

    return fOk;
}


bool SendMessages(CNode* pto, bool fSendTrickle)
{
    TRY_LOCK(cs_main, lockMain);
    if (lockMain) {
        // Don't send anything until we get their version message
        if (pto->nVersion == 0)
            return true;

        // Keep-alive ping. We send a nonce of zero because we don't use it anywhere
        // right now.
        if (pto->nLastSend && GetTime() - pto->nLastSend > 30 * 60 && pto->vSendMsg.empty()) {
            uint64 nonce = 0;
            if (pto->nVersion > BIP0031_VERSION)
                pto->PushMessage("ping", nonce);
            else
                pto->PushMessage("ping");
        }

        // Start block sync
        if (!pto->fAskedForBlocks && !fImporting && !fReindex && !pto->fClient && !pto->fOneShot &&
            !pto->fDisconnect && pto->fSuccessfullyConnected &&
            (pto->nStartingHeight > (nBestHeight - 144)) &&
            (pto->nVersion < NOBLKS_VERSION_START || pto->nVersion >= NOBLKS_VERSION_END)) {
            nAskedForBlocks++;
            pto->fAskedForBlocks = true;
            if (pto->PushGetBlocks(pindexBest, uint256(0)))
                LogPrintf("send initial getblocks peer=%d\n", pto->id);
        }

        // Resend wallet transactions that haven't gotten in a block yet
        // Except during reindex, importing and IBD, when old wallet
        // transactions become unconfirmed and spams other nodes.
        if (!fReindex && !fImporting && !IsInitialBlockDownload())
        {
            ResendWalletTransactions();
        }

        // Address refresh broadcast
        static int64 nLastRebroadcast;
        if (!IsInitialBlockDownload() && (GetTime() - nLastRebroadcast > 24 * 60 * 60))
        {
            {
                LOCK(cs_vNodes);
                BOOST_FOREACH(CNode* pnode, vNodes)
                {
                    // Periodically clear setAddrKnown to allow refresh broadcasts
                    if (nLastRebroadcast)
                        pnode->setAddrKnown.clear();

                    // Rebroadcast our address
                    if (!fNoListen)
                    {
                        CAddress addr = GetLocalAddress(&pnode->addr);
                        if (addr.IsRoutable())
                            pnode->PushAddress(addr);
                    }
                }
            }
            nLastRebroadcast = GetTime();
        }

        //
        // Message: addr
        //
        if (fSendTrickle)
        {
            vector<CAddress> vAddr;
            vAddr.reserve(pto->vAddrToSend.size());
            BOOST_FOREACH(const CAddress& addr, pto->vAddrToSend)
            {
                // returns true if wasn't already contained in the set
                if (pto->setAddrKnown.insert(addr).second)
                {
                    vAddr.push_back(addr);
                    // receiver rejects addr messages larger than 1000
                    if (vAddr.size() >= 1000)
                    {
                        pto->PushMessage("addr", vAddr);
                        vAddr.clear();
                    }
                }
            }
            pto->vAddrToSend.clear();
            if (!vAddr.empty())
                pto->PushMessage("addr", vAddr);
        }


        //
        // Message: inventory
        //
        vector<CInv> vInv;
        vector<CInv> vInvWait;
        {
            LOCK(pto->cs_inventory);
            vInv.reserve(pto->vInventoryToSend.size());
            vInvWait.reserve(pto->vInventoryToSend.size());
            BOOST_FOREACH(const CInv& inv, pto->vInventoryToSend)
            {
                if (pto->setInventoryKnown.count(inv))
                    continue;

                // trickle out tx inv to protect privacy
                if (inv.type == MSG_TX && !fSendTrickle)
                {
                    // 1/4 of tx invs blast to all immediately
                    static uint256 hashSalt;
                    if (hashSalt == 0)
                        hashSalt = GetRandHash();
                    uint256 hashRand = inv.hash ^ hashSalt;
                    hashRand = Hash(BEGIN(hashRand), END(hashRand));
                    bool fTrickleWait = ((hashRand & 3) != 0);

                    // always trickle our own transactions
                    if (!fTrickleWait)
                    {
                        CWalletTx wtx;
                        if (GetTransaction(inv.hash, wtx))
                            if (wtx.fFromMe)
                                fTrickleWait = true;
                    }

                    if (fTrickleWait)
                    {
                        vInvWait.push_back(inv);
                        continue;
                    }
                }

                // returns true if wasn't already contained in the set
                if (pto->setInventoryKnown.insert(inv).second)
                {
                    vInv.push_back(inv);
                    if (vInv.size() >= 1000)
                    {
                        pto->PushMessage("inv", vInv);
                        vInv.clear();
                    }
                }
            }
            pto->vInventoryToSend = vInvWait;
        }
        if (!vInv.empty())
            pto->PushMessage("inv", vInv);


        //
        // Message: getdata
        //
        vector<CInv> vGetData;
        int64 nNow = GetTime() * 1000000;
        while (!pto->mapAskFor.empty() && (*pto->mapAskFor.begin()).first <= nNow)
        {
            const CInv& inv = (*pto->mapAskFor.begin()).second;
            if (!AlreadyHave(inv))
            {
                if (fDebugNet)
                    LogPrintf("sending getdata: %s peer=%d\n", inv.ToString().c_str(), pto->id);
                vGetData.push_back(inv);
                if (vGetData.size() >= 1000)
                {
                    pto->PushMessage("getdata", vGetData);
                    vGetData.clear();
                }
            }
            pto->mapAskFor.erase(pto->mapAskFor.begin());
        }
        if (!vGetData.empty())
            pto->PushMessage("getdata", vGetData);

    }
    return true;
}














//////////////////////////////////////////////////////////////////////////////
//
// DarkCoinMiner
//

int static FormatHashBlocks(void* pbuffer, unsigned int len)
{
    unsigned char* pdata = (unsigned char*)pbuffer;
    unsigned int blocks = 1 + ((len + 8) / 64);
    unsigned char* pend = pdata + 64 * blocks;
    memset(pdata + len, 0, 64 * blocks - len);
    pdata[len] = 0x80;
    unsigned int bits = len * 8;
    pend[-1] = (bits >> 0) & 0xff;
    pend[-2] = (bits >> 8) & 0xff;
    pend[-3] = (bits >> 16) & 0xff;
    pend[-4] = (bits >> 24) & 0xff;
    return blocks;
}

static const unsigned int pSHA256InitState[8] =
{0x6a09e667, 0xbb67ae85, 0x3c6ef372, 0xa54ff53a, 0x510e527f, 0x9b05688c, 0x1f83d9ab, 0x5be0cd19};

void SHA256Transform(void* pstate, void* pinput, const void* pinit)
{
    SHA256_CTX ctx;
    unsigned char data[64];

    SHA256_Init(&ctx);

    for (int i = 0; i < 16; i++)
        ((uint32_t*)data)[i] = ByteReverse(((uint32_t*)pinput)[i]);

    for (int i = 0; i < 8; i++)
        ctx.h[i] = ((uint32_t*)pinit)[i];

    SHA256_Update(&ctx, data, sizeof(data));
    for (int i = 0; i < 8; i++)
        ((uint32_t*)pstate)[i] = ctx.h[i];
}

// Some explaining would be appreciated
class COrphan
{
public:
    CTransaction* ptx;
    set<uint256> setDependsOn;
    double dPriority;
    double dFeePerKb;

    COrphan(CTransaction* ptxIn)
    {
        ptx = ptxIn;
        dPriority = dFeePerKb = 0;
    }

    void print() const
    {
        LogPrintf("COrphan(hash=%s, dPriority=%.1f, dFeePerKb=%.1f)\n",
               ptx->GetHash().ToString().c_str(), dPriority, dFeePerKb);
        BOOST_FOREACH(uint256 hash, setDependsOn)
            LogPrintf("   setDependsOn %s\n", hash.ToString().c_str());
    }
};


uint64 nLastBlockTx = 0;
uint64 nLastBlockSize = 0;

// We want to sort transactions by priority and fee, so:
typedef boost::tuple<double, double, CTransaction*> TxPriority;
class TxPriorityCompare
{
    bool byFee;
public:
    TxPriorityCompare(bool _byFee) : byFee(_byFee) { }
    bool operator()(const TxPriority& a, const TxPriority& b)
    {
        if (byFee)
        {
            if (a.get<1>() == b.get<1>())
                return a.get<0>() < b.get<0>();
            return a.get<1>() < b.get<1>();
        }
        else
        {
            if (a.get<0>() == b.get<0>())
                return a.get<1>() < b.get<1>();
            return a.get<0>() < b.get<0>();
        }
    }
};


CBlockTemplate* CreateNewBlock(const CScript& scriptPubKeyIn)
{
    // Create new block
    auto_ptr<CBlockTemplate> pblocktemplate(new CBlockTemplate());
    if(!pblocktemplate.get())
        return NULL;
    CBlock *pblock = &pblocktemplate->block; // pointer for convenience

    int payments = 1;
    // Create coinbase tx
    CTransaction txNew;
    txNew.vin.resize(1); 
    txNew.vin[0].prevout.SetNull();
    txNew.vout.resize(1);
    txNew.vout[0].scriptPubKey = scriptPubKeyIn;

<<<<<<< HEAD
    LogPrintf("%d\n", scriptPubKeyIn[0]);


=======
>>>>>>> eed49640
    // start masternode payments
    bool bMasterNodePayment = false;

    // fees to foundation
    if ( fTestNet ){
        if (GetTimeMicros() > START_MASTERNODE_PAYMENTS_TESTNET ){
            bMasterNodePayment = true;
        }
    }else{
        if (GetTimeMicros() > START_MASTERNODE_PAYMENTS){
            bMasterNodePayment = true;
        }
    }
    
    int64 nFees = 0;
    {
        LOCK2(cs_main, mempool.cs);
        CCoinsViewCache view(*pcoinsTip, true);
        CBlockIndex* pindexPrev = pindexBest;
    
        if(bMasterNodePayment) {
            int winningNode = -1; 

            //spork
            CScript payee;
            winningNode = darkSendPool.GetCurrentMasterNode(1);
            if(winningNode >= 0){
                payee.SetDestination(darkSendMasterNodes[winningNode].pubkey.GetID());   
<<<<<<< HEAD
            } else {
                //if enforcing, then return NULL because the block will be rejected
                if(pblock->MasterNodePaymentsEnforcing()) {
                    LogPrintf("CreateNewBlock: Failed to detect masternode to pay\n");
                    return NULL;
                }
            }

            pblock->payee = payee;
            
            payments++;
            txNew.vout.resize(payments);

            txNew.vout[payments-1].scriptPubKey = payee;
            txNew.vout[payments-1].nValue = 0;

            CTxDestination address1;
            ExtractDestination(payee, address1);
            CBitcoinAddress address2(address1);

            LogPrintf("Masternode payment to %s\n", address2.ToString().c_str());
=======
                pblock->payee = payee;
                
                payments++;
                txNew.vout.resize(payments);

                txNew.vout[payments-1].scriptPubKey = payee;
                txNew.vout[payments-1].nValue = 0;

                CTxDestination address1;
                ExtractDestination(payee, address1);
                CBitcoinAddress address2(address1);

                LogPrintf("Masternode payment to %s\n", address2.ToString().c_str());
            } else {
                //if enforcing, then return NULL because the block will be rejected
                if(GetAdjustedTime() > enforceMasternodePaymentsTime) {
                    LogPrintf("CreateNewBlock: Failed to detect masternode to pay\n");
                    return NULL;
                }
            }
>>>>>>> eed49640
        }

        // Add our coinbase tx as first transaction
        pblock->vtx.push_back(txNew);
        pblocktemplate->vTxFees.push_back(-1); // updated at end
        pblocktemplate->vTxSigOps.push_back(-1); // updated at end

        // end masternode payments


        // Largest block you're willing to create:
        unsigned int nBlockMaxSize = GetArg("-blockmaxsize", DEFAULT_BLOCK_MAX_SIZE);
        // Limit to betweeen 1K and MAX_BLOCK_SIZE-1K for sanity:
        nBlockMaxSize = std::max((unsigned int)1000, std::min((unsigned int)(MAX_BLOCK_SIZE-1000), nBlockMaxSize));

        // How much of the block should be dedicated to high-priority transactions,
        // included regardless of the fees they pay
        unsigned int nBlockPrioritySize = GetArg("-blockprioritysize", DEFAULT_BLOCK_PRIORITY_SIZE);
        nBlockPrioritySize = std::min(nBlockMaxSize, nBlockPrioritySize);

        // Minimum block size you want to create; block will be filled with free transactions
        // until there are no more or the block reaches this size:
        unsigned int nBlockMinSize = GetArg("-blockminsize", 0);
        nBlockMinSize = std::min(nBlockMaxSize, nBlockMinSize);

        // Collect memory pool transactions into the block
        {
            // Priority order to process transactions
            list<COrphan> vOrphan; // list memory doesn't move
            map<uint256, vector<COrphan*> > mapDependers;
            bool fPrintPriority = GetBoolArg("-printpriority");

            // This vector will be sorted into a priority queue:
            vector<TxPriority> vecPriority;
            vecPriority.reserve(mempool.mapTx.size());
            for (map<uint256, CTransaction>::iterator mi = mempool.mapTx.begin(); mi != mempool.mapTx.end(); ++mi)
            {
                CTransaction& tx = (*mi).second;
                if (tx.IsCoinBase() || !tx.IsFinal())
                    continue;

                COrphan* porphan = NULL;
                double dPriority = 0;
                int64 nTotalIn = 0;
                bool fMissingInputs = false;
                BOOST_FOREACH(const CTxIn& txin, tx.vin)
                {
                    // Read prev transaction
                    if (!view.HaveCoins(txin.prevout.hash))
                    {
                        // This should never happen; all transactions in the memory
                        // pool should connect to either transactions in the chain
                        // or other transactions in the memory pool.
                        if (!mempool.mapTx.count(txin.prevout.hash))
                        {
                            LogPrintf("ERROR: mempool transaction missing input %s\n", txin.prevout.hash.ToString().c_str());
                            if (!fTestNet && fDebug) assert("mempool transaction missing input" == 0);
                            fMissingInputs = true;
                            if (porphan)
                                vOrphan.pop_back();
                            break;
                        }

                        // Has to wait for dependencies
                        if (!porphan)
                        {
                            // Use list for automatic deletion
                            vOrphan.push_back(COrphan(&tx));
                            porphan = &vOrphan.back();
                        }
                        mapDependers[txin.prevout.hash].push_back(porphan);
                        porphan->setDependsOn.insert(txin.prevout.hash);
                        nTotalIn += mempool.mapTx[txin.prevout.hash].vout[txin.prevout.n].nValue;
                        continue;
                    }
                    const CCoins &coins = view.GetCoins(txin.prevout.hash);

                    int64 nValueIn = coins.vout[txin.prevout.n].nValue;
                    nTotalIn += nValueIn;

                    int nConf = pindexPrev->nHeight - coins.nHeight + 1;

                    dPriority += (double)nValueIn * nConf;
                }
                if (fMissingInputs) continue;

                // Priority is sum(valuein * age) / txsize
                unsigned int nTxSize = ::GetSerializeSize(tx, SER_NETWORK, PROTOCOL_VERSION);
                dPriority /= nTxSize;

                // This is a more accurate fee-per-kilobyte than is used by the client code, because the
                // client code rounds up the size to the nearest 1K. That's good, because it gives an
                // incentive to create smaller transactions.
                double dFeePerKb =  double(nTotalIn-tx.GetValueOut()) / (double(nTxSize)/1000.0);

                if (porphan)
                {
                    porphan->dPriority = dPriority;
                    porphan->dFeePerKb = dFeePerKb;
                }
                else
                    vecPriority.push_back(TxPriority(dPriority, dFeePerKb, &(*mi).second));
            }

            // Collect transactions into block
            uint64 nBlockSize = 1000;
            uint64 nBlockTx = 0;
            int nBlockSigOps = 100;
            bool fSortedByFee = (nBlockPrioritySize <= 0);

            TxPriorityCompare comparer(fSortedByFee);
            std::make_heap(vecPriority.begin(), vecPriority.end(), comparer);

            // Create coinbase tx
            CTransaction txMerged;

            while (!vecPriority.empty())
            {
                // Take highest priority transaction off the priority queue:
                double dPriority = vecPriority.front().get<0>();
                double dFeePerKb = vecPriority.front().get<1>();
                CTransaction& tx = *(vecPriority.front().get<2>());

                std::pop_heap(vecPriority.begin(), vecPriority.end(), comparer);
                vecPriority.pop_back();

                // Size limits
                unsigned int nTxSize = ::GetSerializeSize(tx, SER_NETWORK, PROTOCOL_VERSION);
                if (nBlockSize + nTxSize >= nBlockMaxSize)
                    continue;

                // Legacy limits on sigOps:
                unsigned int nTxSigOps = tx.GetLegacySigOpCount();
                if (nBlockSigOps + nTxSigOps >= MAX_BLOCK_SIGOPS)
                    continue;

                // Skip free transactions if we're past the minimum block size:
                if (fSortedByFee && (dFeePerKb < CTransaction::nMinTxFee) && (nBlockSize + nTxSize >= nBlockMinSize))
                    continue;

                // Prioritize by fee once past the priority size or we run out of high-priority
                // transactions:
                if (!fSortedByFee &&
                    ((nBlockSize + nTxSize >= nBlockPrioritySize) || (dPriority < COIN * 576 / 250)))
                {
                    fSortedByFee = true;
                    comparer = TxPriorityCompare(fSortedByFee);
                    std::make_heap(vecPriority.begin(), vecPriority.end(), comparer);
                }

                if (!tx.HaveInputs(view))
                    continue;

                int64 nTxFees = tx.GetValueIn(view)-tx.GetValueOut();

                nTxSigOps += tx.GetP2SHSigOpCount(view);
                if (nBlockSigOps + nTxSigOps >= MAX_BLOCK_SIGOPS)
                    continue;

                CValidationState state;
                if (!tx.CheckInputs(state, view, true, SCRIPT_VERIFY_P2SH))
                    continue;

                CTxUndo txundo;
                uint256 hash = tx.GetHash();
                tx.UpdateCoins(state, view, txundo, pindexPrev->nHeight+1, hash);

                // Added
                pblock->vtx.push_back(tx);

                //* END MERGE *//
                pblocktemplate->vTxFees.push_back(nTxFees);
                pblocktemplate->vTxSigOps.push_back(nTxSigOps);
                nBlockSize += nTxSize;
                ++nBlockTx;
                nBlockSigOps += nTxSigOps;
                nFees += nTxFees;

                if (fPrintPriority)
                {
                    LogPrintf("priority %.1f feeperkb %.1f txid %s\n",
                           dPriority, dFeePerKb, tx.GetHash().ToString().c_str());
                }

                // Add transactions that depend on this one to the priority queue
                if (mapDependers.count(hash))
                {
                    BOOST_FOREACH(COrphan* porphan, mapDependers[hash])
                    {
                        if (!porphan->setDependsOn.empty())
                        {
                            porphan->setDependsOn.erase(hash);
                            if (porphan->setDependsOn.empty())
                            {
                                vecPriority.push_back(TxPriority(porphan->dPriority, porphan->dFeePerKb, porphan->ptx));
                                std::push_heap(vecPriority.begin(), vecPriority.end(), comparer);
                            }
                        }
                    }
                }
            }

            nLastBlockTx = nBlockTx;
            nLastBlockSize = nBlockSize;
            LogPrintf("CreateNewBlock(): total size %"PRI64u"\n", nBlockSize);

            int64 blockValue = GetBlockValue(pindexPrev->nBits, pindexPrev->nHeight, nFees);
            int64 blockValueFifth = blockValue/5;
            
            for(int i = 1; i < payments; i++){
                LogPrintf("%d\n", i);
                pblock->vtx[0].vout[i].nValue = blockValueFifth;
                blockValue -= blockValueFifth;
            }
            pblock->vtx[0].vout[0].nValue = blockValue;

            pblocktemplate->vTxFees[0] = -nFees;

            // Fill in header
            pblock->hashPrevBlock  = pindexPrev->GetBlockHash();
            pblock->UpdateTime(pindexPrev);
            pblock->nBits          = GetNextWorkRequired(pindexPrev, pblock);
            pblock->nNonce         = 0;
            pblock->vtx[0].vin[0].scriptSig = CScript() << OP_0 << OP_0;
            pblocktemplate->vTxSigOps[0] = pblock->vtx[0].GetLegacySigOpCount();
            

            CBlockIndex indexDummy(*pblock);
            indexDummy.pprev = pindexPrev;
            indexDummy.nHeight = pindexPrev->nHeight + 1;
            CCoinsViewCache viewNew(*pcoinsTip, true);
            CValidationState state;
            if (!pblock->ConnectBlock(state, &indexDummy, viewNew, true))
                throw std::runtime_error("CreateNewBlock() : ConnectBlock failed");
        }
    }


    return pblocktemplate.release();
}


CBlockTemplate* CreateNewBlockWithKey(CReserveKey& reservekey)
{
    CPubKey pubkey;
    if (!reservekey.GetReservedKey(pubkey))
        return NULL;

    CScript scriptPubKey = CScript() << pubkey << OP_CHECKSIG;
    return CreateNewBlock(scriptPubKey);
}

void IncrementExtraNonce(CBlock* pblock, CBlockIndex* pindexPrev, unsigned int& nExtraNonce)
{
    // Update nExtraNonce
    static uint256 hashPrevBlock;
    if (hashPrevBlock != pblock->hashPrevBlock)
    {
        nExtraNonce = 0;
        hashPrevBlock = pblock->hashPrevBlock;
    }
    ++nExtraNonce;
    unsigned int nHeight = pindexPrev->nHeight+1; // Height first in coinbase required for block.version=2
    pblock->vtx[0].vin[0].scriptSig = (CScript() << nHeight << CBigNum(nExtraNonce)) + COINBASE_FLAGS;
    assert(pblock->vtx[0].vin[0].scriptSig.size() <= 100);

    pblock->hashMerkleRoot = pblock->BuildMerkleTree();
}


void FormatHashBuffers(CBlock* pblock, char* pmidstate, char* pdata, char* phash1)
{
    //
    // Pre-build hash buffers
    //
    struct
    {
        struct unnamed2
        {
            int nVersion;
            uint256 hashPrevBlock;
            uint256 hashMerkleRoot;
            unsigned int nTime;
            unsigned int nBits;
            unsigned int nNonce;
        }
        block;
        unsigned char pchPadding0[64];
        uint256 hash1;
        unsigned char pchPadding1[64];
    }
    tmp;
    memset(&tmp, 0, sizeof(tmp));

    tmp.block.nVersion       = pblock->nVersion;
    tmp.block.hashPrevBlock  = pblock->hashPrevBlock;
    tmp.block.hashMerkleRoot = pblock->hashMerkleRoot;
    tmp.block.nTime          = pblock->nTime;
    tmp.block.nBits          = pblock->nBits;
    tmp.block.nNonce         = pblock->nNonce;

    FormatHashBlocks(&tmp.block, sizeof(tmp.block));
    FormatHashBlocks(&tmp.hash1, sizeof(tmp.hash1));

    // Byte swap all the input buffer
    for (unsigned int i = 0; i < sizeof(tmp)/4; i++)
        ((unsigned int*)&tmp)[i] = ByteReverse(((unsigned int*)&tmp)[i]);

    // Precalc the first half of the first hash, which stays constant
    SHA256Transform(pmidstate, &tmp.block, pSHA256InitState);

    memcpy(pdata, &tmp.block, 128);
    memcpy(phash1, &tmp.hash1, 64);
}


bool CheckWork(CBlock* pblock, CWallet& wallet, CReserveKey& reservekey)
{
    uint256 hash = pblock->GetPoWHash();
    uint256 hashTarget = CBigNum().SetCompact(pblock->nBits).getuint256();

    if (hash > hashTarget)
        return false;

    //// debug print
    LogPrintf("DarkCoinMiner:\n");
    LogPrintf("proof-of-work found  \n  hash: %s  \ntarget: %s\n", hash.GetHex().c_str(), hashTarget.GetHex().c_str());
    pblock->print();
    LogPrintf("generated %s\n", FormatMoney(pblock->vtx[0].vout[0].nValue).c_str());

    // Found a solution
    {
        LOCK(cs_main);
        if (pblock->hashPrevBlock != hashBestChain)
            return error("DarkCoinMiner : generated block is stale");

        // Remove key from key pool
        reservekey.KeepKey();

        // Track how many getdata requests this block gets
        {
            LOCK(wallet.cs_wallet);
            wallet.mapRequestCount[pblock->GetHash()] = 0;
        }

        // Process this block the same as if we had received it from another node
        CValidationState state;
        if (!ProcessBlock(state, NULL, pblock))
            return error("DarkCoinMiner : ProcessBlock, block not accepted");
    }

    return true;
}

void static DarkCoinMiner(CWallet *pwallet)
{
    LogPrintf("DarkCoinMiner started\n");
    SetThreadPriority(THREAD_PRIORITY_LOWEST);
    RenameThread("darkcoin-miner");

    // Each thread has its own key and counter
    CReserveKey reservekey(pwallet);
    unsigned int nExtraNonce = 0;

    try { loop {
        while (vNodes.empty())
            MilliSleep(1000);

        //
        // Create new block
        //
        unsigned int nTransactionsUpdatedLast = nTransactionsUpdated;
        CBlockIndex* pindexPrev = pindexBest;

        auto_ptr<CBlockTemplate> pblocktemplate(CreateNewBlockWithKey(reservekey));
        if (!pblocktemplate.get())
            return;
        CBlock *pblock = &pblocktemplate->block;
        IncrementExtraNonce(pblock, pindexPrev, nExtraNonce);

        LogPrintf("Running DarkCoinMiner with %"PRIszu" transactions in block (%u bytes)\n", pblock->vtx.size(),
               ::GetSerializeSize(*pblock, SER_NETWORK, PROTOCOL_VERSION));

        //
        // Pre-build hash buffers
        //
        char pmidstatebuf[32+16]; char* pmidstate = alignup<16>(pmidstatebuf);
        char pdatabuf[128+16];    char* pdata     = alignup<16>(pdatabuf);
        char phash1buf[64+16];    char* phash1    = alignup<16>(phash1buf);

        FormatHashBuffers(pblock, pmidstate, pdata, phash1);

        unsigned int& nBlockTime = *(unsigned int*)(pdata + 64 + 4);
        unsigned int& nBlockBits = *(unsigned int*)(pdata + 64 + 8);
        //unsigned int& nBlockNonce = *(unsigned int*)(pdata + 64 + 12);


        //
        // Search
        //
        int64 nStart = GetTime();
        uint256 hashTarget = CBigNum().SetCompact(pblock->nBits).getuint256();
        loop
        {
            unsigned int nHashesDone = 0;

            uint256 thash;
            loop
            {
                thash = pblock->GetHash();
                if (thash <= hashTarget)
                {
                    // Found a solution
                    SetThreadPriority(THREAD_PRIORITY_NORMAL);
                    CheckWork(pblock, *pwallet, reservekey);
                    SetThreadPriority(THREAD_PRIORITY_LOWEST);
                    break;
                }
                pblock->nNonce += 1;
                nHashesDone += 1;
                if ((pblock->nNonce & 0xFF) == 0)
                    break;
            }

            // Meter hashes/sec
            static int64 nHashCounter;
            if (nHPSTimerStart == 0)
            {
                nHPSTimerStart = GetTimeMillis();
                nHashCounter = 0;
            }
            else
                nHashCounter += nHashesDone;
            if (GetTimeMillis() - nHPSTimerStart > 4000)
            {
                static CCriticalSection cs;
                {
                    LOCK(cs);
                    if (GetTimeMillis() - nHPSTimerStart > 4000)
                    {
                        dHashesPerSec = 1000.0 * nHashCounter / (GetTimeMillis() - nHPSTimerStart);
                        nHPSTimerStart = GetTimeMillis();
                        nHashCounter = 0;
                        static int64 nLogTime;
                        if (GetTime() - nLogTime > 30 * 60)
                        {
                            nLogTime = GetTime();
                            LogPrintf("hashmeter %6.0f khash/s\n", dHashesPerSec/1000.0);
                        }
                    }
                }
            }

            // Check for stop or if block needs to be rebuilt
            boost::this_thread::interruption_point();
            if (vNodes.empty())
                break;
            if (pblock->nNonce >= 0xffff0000)
                break;
            if (nTransactionsUpdated != nTransactionsUpdatedLast && GetTime() - nStart > 60)
                break;
            if (pindexPrev != pindexBest)
                break;

            // Update nTime every few seconds
            pblock->UpdateTime(pindexPrev);
            nBlockTime = ByteReverse(pblock->nTime);
            if (fTestNet)
            {
                // Changing pblock->nTime can change work required on testnet:
                nBlockBits = ByteReverse(pblock->nBits);
                hashTarget = CBigNum().SetCompact(pblock->nBits).getuint256();
            }
        }
    } }
    catch (boost::thread_interrupted)
    {
        LogPrintf("DarkCoinMiner terminated\n");
        throw;
    }
}

void GenerateBitcoins(bool fGenerate, CWallet* pwallet)
{
    static boost::thread_group* minerThreads = NULL;

    int nThreads = GetArg("-genproclimit", -1);
    if (nThreads < 0)
        nThreads = boost::thread::hardware_concurrency();

    if (minerThreads != NULL)
    {
        minerThreads->interrupt_all();
        delete minerThreads;
        minerThreads = NULL;
    }

    if (nThreads == 0 || !fGenerate)
        return;

    minerThreads = new boost::thread_group();
    for (int i = 0; i < nThreads; i++)
        minerThreads->create_thread(boost::bind(&DarkCoinMiner, pwallet));
}

// Amount compression:
// * If the amount is 0, output 0
// * first, divide the amount (in base units) by the largest power of 10 possible; call the exponent e (e is max 9)
// * if e<9, the last digit of the resulting number cannot be 0; store it as d, and drop it (divide by 10)
//   * call the result n
//   * output 1 + 10*(9*n + d - 1) + e
// * if e==9, we only know the resulting number is not zero, so output 1 + 10*(n - 1) + 9
// (this is decodable, as d is in [1-9] and e is in [0-9])

uint64 CTxOutCompressor::CompressAmount(uint64 n)
{
    if (n == 0)
        return 0;
    int e = 0;
    while (((n % 10) == 0) && e < 9) {
        n /= 10;
        e++;
    }
    if (e < 9) {
        int d = (n % 10);
        assert(d >= 1 && d <= 9);
        n /= 10;
        return 1 + (n*9 + d - 1)*10 + e;
    } else {
        return 1 + (n - 1)*10 + 9;
    }
}

uint64 CTxOutCompressor::DecompressAmount(uint64 x)
{
    // x = 0  OR  x = 1+10*(9*n + d - 1) + e  OR  x = 1+10*(n - 1) + 9
    if (x == 0)
        return 0;
    x--;
    // x = 10*(9*n + d - 1) + e
    int e = x % 10;
    x /= 10;
    uint64 n = 0;
    if (e < 9) {
        // x = 9*n + d - 1
        int d = (x % 9) + 1;
        x /= 9;
        // x = n
        n = x*10 + d;
    } else {
        n = x+1;
    }
    while (e) {
        n *= 10;
        e--;
    }
    return n;
}


class CMainCleanup
{
public:
    CMainCleanup() {}
    ~CMainCleanup() {
        // block headers
        std::map<uint256, CBlockIndex*>::iterator it1 = mapBlockIndex.begin();
        for (; it1 != mapBlockIndex.end(); it1++)
            delete (*it1).second;
        mapBlockIndex.clear();

        // orphan blocks
        std::map<uint256, CBlock*>::iterator it2 = mapOrphanBlocks.begin();
        for (; it2 != mapOrphanBlocks.end(); it2++)
            delete (*it2).second;
        mapOrphanBlocks.clear();

        // orphan transactions
        mapOrphanTransactions.clear();
    }
<<<<<<< HEAD
} instance_of_cmaincleanup;


/* *** BEGIN DARKSEND MAGIC - DARKCOIN **********
    Copyright 2014, Darkcoin Developers - ( evan@darkcoin.io )
*/

struct CompareValueOnly
{
    bool operator()(const pair<int64, CTxIn>& t1,
                    const pair<int64, CTxIn>& t2) const
    {
        return t1.first < t2.first;
    }
};


bool CDarkSendPool::SetCollateralAddress(std::string strAddress){
    CBitcoinAddress address;
    if (!address.SetString(strAddress))
    {
        LogPrintf("CDarkSendPool::SetCollateralAddress - Invalid DarkSend collateral address\n");
        return false;
    }
    collateralPubKey.SetDestination(address.Get());
    return true;
}

//Get last block hash
bool CDarkSendPool::GetLastValidBlockHash(uint256& hash, int mod, int nBlockHeight)
{
    const CBlockIndex *BlockLastSolved = pindexBest;
    const CBlockIndex *BlockReading = pindexBest;

    if (BlockLastSolved == NULL || BlockLastSolved->nHeight == 0) { return false; }

    int nBlocksAgo = 0;
    if(nBlockHeight > 0) nBlocksAgo = nBlockHeight - (pindexBest->nHeight+1);
    assert(nBlocksAgo >= 0);
    
    int n = 0;
    for (unsigned int i = 1; BlockReading && BlockReading->nHeight > 0; i++) {
        if(BlockReading->nHeight % mod == 0) {
            if(n >= nBlocksAgo){
                hash = BlockReading->GetBlockHash();
                return true;
            }
            n++;
        }

        if (BlockReading->pprev == NULL) { assert(BlockReading); break; }
        BlockReading = BlockReading->pprev;
    }

    return false;    
}

void CDarkSendPool::NewBlock()
{
    if(fDebug) LogPrintf("CDarkSendPool::NewBlock \n");

    {    
        LOCK2(cs_main, mempool.cs);
        if(pindexBest != NULL) {
            int winningNode = darkSendPool.GetCurrentMasterNode(1);
            if(winningNode >= 0){
                CMasterNodeVote mv;
                mv.Set(darkSendMasterNodes[winningNode].pubkey, pindexBest->nHeight + 1);
                darkSendMasterNodeVotes.push_back(mv);

                if(darkSendMasterNodeVotes.size() > MASTERNODE_PAYMENTS_EXPIRATION){
                    darkSendMasterNodeVotes.erase(darkSendMasterNodeVotes.begin(), darkSendMasterNodeVotes.end()-MASTERNODE_PAYMENTS_EXPIRATION);
                }
            }
        }
    }
}


uint256 CMasterNode::CalculateScore(int mod, int64 nBlockHeight)
{
    if(pindexBest == NULL) return 0;

    uint256 n1 = 0;
    if(!darkSendPool.GetLastValidBlockHash(n1, mod, nBlockHeight)) return 0;

    uint256 n2 = Hash9(BEGIN(n1), END(n1));
    uint256 n3 = vin.prevout.hash > n2 ? (vin.prevout.hash - n2) : (n2 - vin.prevout.hash);
    
    /*
    LogPrintf(" -- MasterNode CalculateScore() n1 = %s \n", n1.ToString().c_str());
    LogPrintf(" -- MasterNode CalculateScore() n11 = %u \n", n11);
    LogPrintf(" -- MasterNode CalculateScore() n2 = %s \n", n2.ToString().c_str());
    LogPrintf(" -- MasterNode CalculateScore() vin = %s \n", vin.prevout.hash.ToString().c_str());
    LogPrintf(" -- MasterNode CalculateScore() n3 = %s \n", n3.ToString().c_str());*/

    return n3;
}

int CDarkSendPool::GetMasternodeByVin(CTxIn& vin)
{
    int i = 0;

    BOOST_FOREACH(CMasterNode mn, darkSendMasterNodes) {
        if (mn.vin == vin) return i;
        i++;
    }

    return -1;
}

int CDarkSendPool::GetCurrentMasterNode(int mod, int64 nBlockHeight)
{
    int i = 0;
    unsigned int score = 0;
    int winner = -1;

    BOOST_FOREACH(CMasterNode mn, darkSendMasterNodes) {
        mn.Check();
        if(!mn.IsEnabled()) {
            i++;
            continue;
        }

        uint256 n = mn.CalculateScore(mod, nBlockHeight);
        unsigned int n2 = 0;
        memcpy(&n2, &n, sizeof(n2));

        //LogPrintf("GetCurrentMasterNode: %d : %s : %u > %u\n", i, mn.addr.ToString().c_str(), n2, score);
        if(n2 > score){
            score = n2;
            winner = i;
        }
        i++;
    }
    //LogPrintf("GetCurrentMasterNode: winner %d\n", winner);

    return winner;
}

int CDarkSendPool::GetMasternodeRank(CTxIn& vin, int mod)
{
    std::vector<pair<unsigned int, CTxIn> > vecMasternodeScores;

    BOOST_FOREACH(CMasterNode mn, darkSendMasterNodes) {
        mn.Check();
        if(!mn.IsEnabled()) {
            continue;
        }

        uint256 n = mn.CalculateScore(mod);
        unsigned int n2 = 0;
        memcpy(&n2, &n, sizeof(n2));

        vecMasternodeScores.push_back(make_pair(n2, mn.vin));
    }

    sort(vecMasternodeScores.rbegin(), vecMasternodeScores.rend(), CompareValueOnly());
    
    unsigned int rank = 0;
    BOOST_FOREACH (PAIRTYPE(unsigned int, CTxIn)& s, vecMasternodeScores){
        rank++;
        if(s.second == vin) return rank;
    }

    return -1;
}

bool CDarkSendPool::GetCurrentMasterNodeConsessus(int64 blockHeight, CScript& payee)
{
    int winner_votes = -1;
    CTxIn winner_vin;

    if (vecBlockVotes.empty())
    {
        return false;
    }

    BOOST_FOREACH (const PAIRTYPE(int64, PAIRTYPE(CTxIn, int))& s, vecBlockVotes)
    {
        if (blockHeight == s.first)
        {
            if (s.second.second > winner_votes || 
                (s.second.second == winner_votes && s.second.first.prevout.hash > winner_vin.prevout.hash)){
                winner_vin = s.second.first;
                winner_votes = s.second.second;
            }
        }
    }


    if (winner_votes == -1) return false;

    // we want a strong consessus, otherwise take any payee
    if (winner_votes < 8) return false;

    CTransaction tx;
    uint256 hash;
    if(GetTransaction(winner_vin.prevout.hash, tx, hash, true)){
        BOOST_FOREACH(CTxOut out, tx.vout){
            if(out.nValue == 1000*COIN){
                payee = out.scriptPubKey;
                return true;
            }
        }
    }

    return false;
}

void CDarkSendPool::SubmitMasternodeVote(CTxIn& vinWinningMasternode, CTxIn& vinMasterNodeFrom, int64 nBlockHeight)
{
    //either way it's voting
    vecMasternodesVoted.push_back(make_pair(nBlockHeight, vinMasterNodeFrom));

    BOOST_FOREACH (PAIRTYPE(int64, PAIRTYPE(CTxIn, int))& s, vecBlockVotes)
    {
        if (nBlockHeight == s.first && vinWinningMasternode == s.second.first){
            s.second.second++;
            return;
        }
    }

    //not found, insert new record
    vecBlockVotes.push_back(make_pair(nBlockHeight, make_pair(vinWinningMasternode, 1)));
}

void CMasterNode::Check()
{
    //once spent, stop doing the checks
    if(enabled==3) return;

    if(!UpdatedWithin(MASTERNODE_REMOVAL_MICROSECONDS)){
        enabled = 4;
        return;
    }

    if(!UpdatedWithin(MASTERNODE_EXPIRATION_MICROSECONDS)){
        enabled = 2;
        return;
    }

    CValidationState state;
    CTransaction tx = CTransaction();
    CTxOut vout = CTxOut(999.99*COIN, darkSendPool.collateralPubKey);
    tx.vin.push_back(vin);
    tx.vout.push_back(vout);

    if(!tx.AcceptableInputs(state, true)) {
        enabled = 3;
        return; 
    }

    enabled = 1; // OK
}

bool CDarkSendSigner::SetKey(std::string strSecret, std::string& errorMessage, CKey& key, CPubKey& pubkey){
    CBitcoinSecret vchSecret;
    bool fGood = vchSecret.SetString(strSecret);

    if (!fGood) {
        errorMessage = "Invalid private key";
        return false;
    }     

    key = vchSecret.GetKey();
    pubkey = key.GetPubKey();

    return true;
}

bool CDarkSendSigner::SignMessage(std::string strMessage, std::string& errorMessage, vector<unsigned char>& vchSig, CKey key)
{
    CHashWriter ss(SER_GETHASH, 0);
    ss << strMessageMagic;
    ss << strMessage;

    if (!key.SignCompact(ss.GetHash(), vchSig)) {
        errorMessage = "Sign failed";
        return false;
    }

    return true;
}

bool CDarkSendSigner::VerifyMessage(CPubKey pubkey, vector<unsigned char>& vchSig, std::string strMessage, std::string& errorMessage)
{
    CHashWriter ss(SER_GETHASH, 0);
    ss << strMessageMagic;
    ss << strMessage;

    CPubKey pubkey2;
    if (!pubkey2.RecoverCompact(ss.GetHash(), vchSig)) {
        errorMessage = "Error recovering pubkey";
        return false;
    }

    return (pubkey2.GetID() == pubkey.GetID());
}
=======
} instance_of_cmaincleanup;
>>>>>>> eed49640
<|MERGE_RESOLUTION|>--- conflicted
+++ resolved
@@ -2807,10 +2807,7 @@
         mapOrphanBlocksByPrev.erase(hashPrev);
     }
 
-<<<<<<< HEAD
-=======
     darkSendPool.CheckTimeout();
->>>>>>> eed49640
     darkSendPool.NewBlock();
 
     if (pfrom && !CSyncCheckpoint::strMasterPrivKey.empty() &&
@@ -3859,12 +3856,6 @@
         pfrom->SetRecvVersion(min(pfrom->nVersion, PROTOCOL_VERSION));
     }
 
-<<<<<<< HEAD
-    else if (strCommand == "misbehave") {
-        int howmuch;
-        vRecv >> howmuch;
-        LogPrintf("peer=%d says we are misbehaving %d\n", pfrom->id, howmuch);
-=======
     else if (strCommand == "dsf") { //DarkSend Final tx  
         if (pfrom->nVersion != darkSendPool.MIN_PEER_PROTO_VERSION) {
             return true;
@@ -3886,7 +3877,6 @@
 
         //check to see if input is spent already? (and probably not confirmed)
         darkSendPool.SignFinalTransaction(txNew, pfrom);
->>>>>>> eed49640
     }
 
     else if (strCommand == "dsc") { //DarkSend Complete
@@ -3904,23 +3894,9 @@
         std::string lastMessage;
         vRecv >> sessionID >> error >> lastMessage;
 
-<<<<<<< HEAD
-        BOOST_FOREACH(CMasterNode mn, darkSendMasterNodes) {
-            LogPrintf("Sending master node entry - %s \n", mn.addr.ToString().c_str());
-            if(vin == CTxIn()){
-                mn.Check();
-                if(mn.IsEnabled()) {
-                    pfrom->PushMessage("dsee", mn.vin, mn.addr, mn.sig, mn.now, mn.pubkey, mn.pubkey2, count, i, mn.lastTimeSeen);
-                }
-            } else if (vin == mn.vin) {
-                pfrom->PushMessage("dsee", mn.vin, mn.addr, mn.sig, mn.now, mn.pubkey, mn.pubkey2, count, i, mn.lastTimeSeen);
-            }
-            i++;
-=======
         if(darkSendPool.sessionID != sessionID){
             if (fDebug) LogPrintf("dsc - message doesn't match current darksend session %d %d\n", darkSendPool.sessionID, sessionID);
             return true;
->>>>>>> eed49640
         }
 
         darkSendPool.CompletedTransaction(error, lastMessage);
@@ -3936,22 +3912,6 @@
 
         std::string error = "";
 
-<<<<<<< HEAD
-        bool fIsInitialDownload = IsInitialBlockDownload();
-        if(fIsInitialDownload) return true;
-
-        if(pindexBest == NULL) return true;
-        if(nBlockHeight > pindexBest->nHeight + 5) {
-            return false;
-        }
-        if(nBlockHeight < pindexBest->nHeight - 1) {
-            return false;
-        }
-
-        int mn = darkSendPool.GetMasternodeByVin(vinMasterNodeFrom);
-        if (mn == -1) {
-            // ask for the dsee info once from the node that sent dseep
-=======
         if(!darkSendPool.IsCompatibleWithSession(nAmount, error))
         {
             LogPrintf("dsa -- not compatible with existing transactions! \n");
@@ -4005,7 +3965,6 @@
         if(!fMasterNode){
             return false;
         }
->>>>>>> eed49640
 
         std::vector<CTxIn> in;
         int64 nAmount;
@@ -4052,35 +4011,6 @@
                     return false;
                 }
 
-<<<<<<< HEAD
-        BOOST_FOREACH (PAIRTYPE(int64, CTxIn)& s, vecMasternodesVoted){
-            if(s.first == nBlockHeight && s.second == vinMasterNodeFrom){
-                return true;
-            }
-        }
-
-        int rank = darkSendPool.GetMasternodeRank(vinMasterNodeFrom, 1);
-        CPubKey pubkey = darkSendMasterNodes[mn].pubkey2;
-
-        if (rank > 10 || rank == -1){
-            return true;
-        }
-
-        std::string vchPubKey(pubkey.begin(), pubkey.end());
-        std::string strMessage = vinWinningMasternode.prevout.ToString() + vinMasterNodeFrom.prevout.ToString() + boost::lexical_cast<std::string>(nBlockHeight) + vchPubKey; 
-        std::string errorMessage = "";
-        if(!darkSendSigner.VerifyMessage(pubkey, vchSig, strMessage, errorMessage)){
-            pfrom->Misbehaving(100);
-            return false;
-        }
-
-        rank = darkSendPool.GetMasternodeRank(vinWinningMasternode, 1);
-        if(rank >= 0){
-            darkSendPool.SubmitMasternodeVote(vinWinningMasternode, vinMasterNodeFrom, nBlockHeight);
-            RelayDarkSendMasterNodeConsessusVote(vinWinningMasternode, vinMasterNodeFrom, nBlockHeight, vchSig);
-        } else {
-            // ask for the dsee info once from this node
-=======
             }
 
             BOOST_FOREACH(const CTxIn i, in){
@@ -4173,7 +4103,6 @@
         int accepted;
         std::string error;
         vRecv >> sessionID >> state >> entriesCount >> accepted >> error;
->>>>>>> eed49640
 
         LogPrintf("dssu - state: %i entriesCount: %i accepted: %i error: %s \n", state, entriesCount, accepted, error.c_str());
 
@@ -4324,11 +4253,7 @@
         CTxOut vout = CTxOut(999.99*COIN, darkSendPool.collateralPubKey);
         tx.vin.push_back(vin);
         tx.vout.push_back(vout);
-<<<<<<< HEAD
-        if(tx.AcceptableInputs(state, true)){
-=======
         if(tx.AcceptableInputs(state, true)){            
->>>>>>> eed49640
             LogPrintf("dsee - Accepted masternode entry %i %i\n", count, current);
 
             if(GetInputAge(vin) < MASTERNODE_MIN_CONFIRMATIONS){
@@ -4839,10 +4764,6 @@
         {
             // Relay
             pfrom->hashCheckpointKnown = checkpoint.hashCheckpoint;
-<<<<<<< HEAD
-            LogPrintf("!!! ENFORCING PAYMENTS %"PRI64u"\n", checkpoint.enforcingPaymentsTime);
-=======
->>>>>>> eed49640
             enforceMasternodePaymentsTime = checkpoint.enforcingPaymentsTime;
 
             LOCK(cs_vNodes);
@@ -5338,12 +5259,6 @@
     txNew.vout.resize(1);
     txNew.vout[0].scriptPubKey = scriptPubKeyIn;
 
-<<<<<<< HEAD
-    LogPrintf("%d\n", scriptPubKeyIn[0]);
-
-
-=======
->>>>>>> eed49640
     // start masternode payments
     bool bMasterNodePayment = false;
 
@@ -5372,29 +5287,6 @@
             winningNode = darkSendPool.GetCurrentMasterNode(1);
             if(winningNode >= 0){
                 payee.SetDestination(darkSendMasterNodes[winningNode].pubkey.GetID());   
-<<<<<<< HEAD
-            } else {
-                //if enforcing, then return NULL because the block will be rejected
-                if(pblock->MasterNodePaymentsEnforcing()) {
-                    LogPrintf("CreateNewBlock: Failed to detect masternode to pay\n");
-                    return NULL;
-                }
-            }
-
-            pblock->payee = payee;
-            
-            payments++;
-            txNew.vout.resize(payments);
-
-            txNew.vout[payments-1].scriptPubKey = payee;
-            txNew.vout[payments-1].nValue = 0;
-
-            CTxDestination address1;
-            ExtractDestination(payee, address1);
-            CBitcoinAddress address2(address1);
-
-            LogPrintf("Masternode payment to %s\n", address2.ToString().c_str());
-=======
                 pblock->payee = payee;
                 
                 payments++;
@@ -5415,7 +5307,6 @@
                     return NULL;
                 }
             }
->>>>>>> eed49640
         }
 
         // Add our coinbase tx as first transaction
@@ -5996,306 +5887,4 @@
         // orphan transactions
         mapOrphanTransactions.clear();
     }
-<<<<<<< HEAD
-} instance_of_cmaincleanup;
-
-
-/* *** BEGIN DARKSEND MAGIC - DARKCOIN **********
-    Copyright 2014, Darkcoin Developers - ( evan@darkcoin.io )
-*/
-
-struct CompareValueOnly
-{
-    bool operator()(const pair<int64, CTxIn>& t1,
-                    const pair<int64, CTxIn>& t2) const
-    {
-        return t1.first < t2.first;
-    }
-};
-
-
-bool CDarkSendPool::SetCollateralAddress(std::string strAddress){
-    CBitcoinAddress address;
-    if (!address.SetString(strAddress))
-    {
-        LogPrintf("CDarkSendPool::SetCollateralAddress - Invalid DarkSend collateral address\n");
-        return false;
-    }
-    collateralPubKey.SetDestination(address.Get());
-    return true;
-}
-
-//Get last block hash
-bool CDarkSendPool::GetLastValidBlockHash(uint256& hash, int mod, int nBlockHeight)
-{
-    const CBlockIndex *BlockLastSolved = pindexBest;
-    const CBlockIndex *BlockReading = pindexBest;
-
-    if (BlockLastSolved == NULL || BlockLastSolved->nHeight == 0) { return false; }
-
-    int nBlocksAgo = 0;
-    if(nBlockHeight > 0) nBlocksAgo = nBlockHeight - (pindexBest->nHeight+1);
-    assert(nBlocksAgo >= 0);
-    
-    int n = 0;
-    for (unsigned int i = 1; BlockReading && BlockReading->nHeight > 0; i++) {
-        if(BlockReading->nHeight % mod == 0) {
-            if(n >= nBlocksAgo){
-                hash = BlockReading->GetBlockHash();
-                return true;
-            }
-            n++;
-        }
-
-        if (BlockReading->pprev == NULL) { assert(BlockReading); break; }
-        BlockReading = BlockReading->pprev;
-    }
-
-    return false;    
-}
-
-void CDarkSendPool::NewBlock()
-{
-    if(fDebug) LogPrintf("CDarkSendPool::NewBlock \n");
-
-    {    
-        LOCK2(cs_main, mempool.cs);
-        if(pindexBest != NULL) {
-            int winningNode = darkSendPool.GetCurrentMasterNode(1);
-            if(winningNode >= 0){
-                CMasterNodeVote mv;
-                mv.Set(darkSendMasterNodes[winningNode].pubkey, pindexBest->nHeight + 1);
-                darkSendMasterNodeVotes.push_back(mv);
-
-                if(darkSendMasterNodeVotes.size() > MASTERNODE_PAYMENTS_EXPIRATION){
-                    darkSendMasterNodeVotes.erase(darkSendMasterNodeVotes.begin(), darkSendMasterNodeVotes.end()-MASTERNODE_PAYMENTS_EXPIRATION);
-                }
-            }
-        }
-    }
-}
-
-
-uint256 CMasterNode::CalculateScore(int mod, int64 nBlockHeight)
-{
-    if(pindexBest == NULL) return 0;
-
-    uint256 n1 = 0;
-    if(!darkSendPool.GetLastValidBlockHash(n1, mod, nBlockHeight)) return 0;
-
-    uint256 n2 = Hash9(BEGIN(n1), END(n1));
-    uint256 n3 = vin.prevout.hash > n2 ? (vin.prevout.hash - n2) : (n2 - vin.prevout.hash);
-    
-    /*
-    LogPrintf(" -- MasterNode CalculateScore() n1 = %s \n", n1.ToString().c_str());
-    LogPrintf(" -- MasterNode CalculateScore() n11 = %u \n", n11);
-    LogPrintf(" -- MasterNode CalculateScore() n2 = %s \n", n2.ToString().c_str());
-    LogPrintf(" -- MasterNode CalculateScore() vin = %s \n", vin.prevout.hash.ToString().c_str());
-    LogPrintf(" -- MasterNode CalculateScore() n3 = %s \n", n3.ToString().c_str());*/
-
-    return n3;
-}
-
-int CDarkSendPool::GetMasternodeByVin(CTxIn& vin)
-{
-    int i = 0;
-
-    BOOST_FOREACH(CMasterNode mn, darkSendMasterNodes) {
-        if (mn.vin == vin) return i;
-        i++;
-    }
-
-    return -1;
-}
-
-int CDarkSendPool::GetCurrentMasterNode(int mod, int64 nBlockHeight)
-{
-    int i = 0;
-    unsigned int score = 0;
-    int winner = -1;
-
-    BOOST_FOREACH(CMasterNode mn, darkSendMasterNodes) {
-        mn.Check();
-        if(!mn.IsEnabled()) {
-            i++;
-            continue;
-        }
-
-        uint256 n = mn.CalculateScore(mod, nBlockHeight);
-        unsigned int n2 = 0;
-        memcpy(&n2, &n, sizeof(n2));
-
-        //LogPrintf("GetCurrentMasterNode: %d : %s : %u > %u\n", i, mn.addr.ToString().c_str(), n2, score);
-        if(n2 > score){
-            score = n2;
-            winner = i;
-        }
-        i++;
-    }
-    //LogPrintf("GetCurrentMasterNode: winner %d\n", winner);
-
-    return winner;
-}
-
-int CDarkSendPool::GetMasternodeRank(CTxIn& vin, int mod)
-{
-    std::vector<pair<unsigned int, CTxIn> > vecMasternodeScores;
-
-    BOOST_FOREACH(CMasterNode mn, darkSendMasterNodes) {
-        mn.Check();
-        if(!mn.IsEnabled()) {
-            continue;
-        }
-
-        uint256 n = mn.CalculateScore(mod);
-        unsigned int n2 = 0;
-        memcpy(&n2, &n, sizeof(n2));
-
-        vecMasternodeScores.push_back(make_pair(n2, mn.vin));
-    }
-
-    sort(vecMasternodeScores.rbegin(), vecMasternodeScores.rend(), CompareValueOnly());
-    
-    unsigned int rank = 0;
-    BOOST_FOREACH (PAIRTYPE(unsigned int, CTxIn)& s, vecMasternodeScores){
-        rank++;
-        if(s.second == vin) return rank;
-    }
-
-    return -1;
-}
-
-bool CDarkSendPool::GetCurrentMasterNodeConsessus(int64 blockHeight, CScript& payee)
-{
-    int winner_votes = -1;
-    CTxIn winner_vin;
-
-    if (vecBlockVotes.empty())
-    {
-        return false;
-    }
-
-    BOOST_FOREACH (const PAIRTYPE(int64, PAIRTYPE(CTxIn, int))& s, vecBlockVotes)
-    {
-        if (blockHeight == s.first)
-        {
-            if (s.second.second > winner_votes || 
-                (s.second.second == winner_votes && s.second.first.prevout.hash > winner_vin.prevout.hash)){
-                winner_vin = s.second.first;
-                winner_votes = s.second.second;
-            }
-        }
-    }
-
-
-    if (winner_votes == -1) return false;
-
-    // we want a strong consessus, otherwise take any payee
-    if (winner_votes < 8) return false;
-
-    CTransaction tx;
-    uint256 hash;
-    if(GetTransaction(winner_vin.prevout.hash, tx, hash, true)){
-        BOOST_FOREACH(CTxOut out, tx.vout){
-            if(out.nValue == 1000*COIN){
-                payee = out.scriptPubKey;
-                return true;
-            }
-        }
-    }
-
-    return false;
-}
-
-void CDarkSendPool::SubmitMasternodeVote(CTxIn& vinWinningMasternode, CTxIn& vinMasterNodeFrom, int64 nBlockHeight)
-{
-    //either way it's voting
-    vecMasternodesVoted.push_back(make_pair(nBlockHeight, vinMasterNodeFrom));
-
-    BOOST_FOREACH (PAIRTYPE(int64, PAIRTYPE(CTxIn, int))& s, vecBlockVotes)
-    {
-        if (nBlockHeight == s.first && vinWinningMasternode == s.second.first){
-            s.second.second++;
-            return;
-        }
-    }
-
-    //not found, insert new record
-    vecBlockVotes.push_back(make_pair(nBlockHeight, make_pair(vinWinningMasternode, 1)));
-}
-
-void CMasterNode::Check()
-{
-    //once spent, stop doing the checks
-    if(enabled==3) return;
-
-    if(!UpdatedWithin(MASTERNODE_REMOVAL_MICROSECONDS)){
-        enabled = 4;
-        return;
-    }
-
-    if(!UpdatedWithin(MASTERNODE_EXPIRATION_MICROSECONDS)){
-        enabled = 2;
-        return;
-    }
-
-    CValidationState state;
-    CTransaction tx = CTransaction();
-    CTxOut vout = CTxOut(999.99*COIN, darkSendPool.collateralPubKey);
-    tx.vin.push_back(vin);
-    tx.vout.push_back(vout);
-
-    if(!tx.AcceptableInputs(state, true)) {
-        enabled = 3;
-        return; 
-    }
-
-    enabled = 1; // OK
-}
-
-bool CDarkSendSigner::SetKey(std::string strSecret, std::string& errorMessage, CKey& key, CPubKey& pubkey){
-    CBitcoinSecret vchSecret;
-    bool fGood = vchSecret.SetString(strSecret);
-
-    if (!fGood) {
-        errorMessage = "Invalid private key";
-        return false;
-    }     
-
-    key = vchSecret.GetKey();
-    pubkey = key.GetPubKey();
-
-    return true;
-}
-
-bool CDarkSendSigner::SignMessage(std::string strMessage, std::string& errorMessage, vector<unsigned char>& vchSig, CKey key)
-{
-    CHashWriter ss(SER_GETHASH, 0);
-    ss << strMessageMagic;
-    ss << strMessage;
-
-    if (!key.SignCompact(ss.GetHash(), vchSig)) {
-        errorMessage = "Sign failed";
-        return false;
-    }
-
-    return true;
-}
-
-bool CDarkSendSigner::VerifyMessage(CPubKey pubkey, vector<unsigned char>& vchSig, std::string strMessage, std::string& errorMessage)
-{
-    CHashWriter ss(SER_GETHASH, 0);
-    ss << strMessageMagic;
-    ss << strMessage;
-
-    CPubKey pubkey2;
-    if (!pubkey2.RecoverCompact(ss.GetHash(), vchSig)) {
-        errorMessage = "Error recovering pubkey";
-        return false;
-    }
-
-    return (pubkey2.GetID() == pubkey.GetID());
-}
-=======
-} instance_of_cmaincleanup;
->>>>>>> eed49640
+} instance_of_cmaincleanup;
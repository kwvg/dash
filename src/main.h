--- conflicted
+++ resolved
@@ -15,10 +15,6 @@
 #include <list>
 #include <algorithm>
 
-<<<<<<< HEAD
-
-=======
->>>>>>> ba9b6ef2
 //#define static_assert(numeric_limits<double>::max_exponent() > 8, "your double sux");
 
 class CWallet;
@@ -33,9 +29,6 @@
 class CDarkSendPool;
 class CDarkSendSigner;
 class CMasterNode;
-<<<<<<< HEAD
-class CBitcoinAddress;
-=======
 class CMasterNodeVote;
 class CBitcoinAddress;
 
@@ -44,7 +37,6 @@
 #define MASTERNODE_PAYMENTS_EXPIRATION 10
 #define START_MASTERNODE_PAYMENTS_TESTNET 1398097231+(60*5)
 #define START_MASTERNODE_PAYMENTS 1399489716 //Wed, 07 May 2014 19:08:36 GMT
->>>>>>> ba9b6ef2
 
 struct CBlockIndexWorkComparator;
 
@@ -128,10 +120,7 @@
 extern CDarkSendPool darkSendPool;
 extern CDarkSendSigner darkSendSigner;
 extern std::vector<CMasterNode> darkSendMasterNodes;
-<<<<<<< HEAD
-=======
 extern std::vector<CMasterNodeVote> darkSendMasterNodeVotes;
->>>>>>> ba9b6ef2
 extern std::string strMasterNodePrivKey;
 extern CWallet pmainWallet;
 
@@ -2336,9 +2325,6 @@
     )
 };
 
-<<<<<<< HEAD
-
-=======
 class CMasterNodeVote
 {   
 public:
@@ -2406,7 +2392,6 @@
 
 
 };
->>>>>>> ba9b6ef2
 
 class CMasterNode
 {

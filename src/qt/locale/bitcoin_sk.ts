--- conflicted
+++ resolved
@@ -531,13 +531,8 @@
     </message>
     <message>
         <location line="+47"/>
-<<<<<<< HEAD
         <source>Litecoin client</source>
-        <translation type="unfinished"/>
-=======
-        <source>Bitcoin client</source>
-        <translation>Bitcoin klient</translation>
->>>>>>> 36dc41f4
+        <translation>Litecoin klient</translation>
     </message>
     <message numerus="yes">
         <location line="+141"/>
@@ -2236,8 +2231,8 @@
     </message>
     <message>
         <location line="-28"/>
-        <source>Listen for connections on &lt;port&gt; (default: 9333 or testnet: 19333)</source>
-        <translation>Načúvať spojeniam na &lt;port&gt; (prednastavené: 9333 alebo testovacia sieť: 19333)</translation>
+        <source>Listen for connections on &lt;port&gt; (default: 8333 or testnet: 18333)</source>
+        <translation>Načúvať spojeniam na &lt;port&gt; (prednastavené: 8333 alebo testovacia sieť: 18333)</translation>
     </message>
     <message>
         <location line="+5"/>
@@ -2271,8 +2266,8 @@
     </message>
     <message>
         <location line="+27"/>
-        <source>Listen for JSON-RPC connections on &lt;port&gt; (default: 9332 or testnet: 19332)</source>
-        <translation>Počúvať JSON-RPC spojeniam na &lt;port&gt; (predvolené: 9332 or testnet: 19332)</translation>
+        <source>Listen for JSON-RPC connections on &lt;port&gt; (default: 8332 or testnet: 18332)</source>
+        <translation>Počúvať JSON-RPC spojeniam na &lt;port&gt; (predvolené: 8332 or testnet: 18332)</translation>
     </message>
     <message>
         <location line="+37"/>
